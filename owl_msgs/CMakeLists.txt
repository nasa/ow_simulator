cmake_minimum_required(VERSION 3.0.2)
project(owl_msgs)

## Compile as C++11, supported in ROS Kinetic and newer
# add_compile_options(-std=c++11)

## Find catkin macros and libraries
## if COMPONENTS list like find_package(catkin REQUIRED COMPONENTS xyz)
## is used, also find other catkin packages
find_package(catkin REQUIRED COMPONENTS
  message_generation
  std_msgs
)

## System dependencies are found with CMake's conventions
# find_package(Boost REQUIRED COMPONENTS system)


## Uncomment this if the package has a setup.py. This macro ensures
## modules and global scripts declared therein get installed
## See http://ros.org/doc/api/catkin/html/user_guide/setup_dot_py.html
# catkin_python_setup()

################################################
## Declare ROS messages, services and actions ##
################################################

## To declare and build messages, services or actions from within this
## package, follow these steps:
## * Let MSG_DEP_SET be the set of packages whose message types you use in
##   your messages/services/actions (e.g. std_msgs, actionlib_msgs, ...).
## * In the file package.xml:
##   * add a build_depend tag for "message_generation"
##   * add a build_depend and a exec_depend tag for each package in MSG_DEP_SET
##   * If MSG_DEP_SET isn't empty the following dependency has been pulled in
##     but can be declared for certainty nonetheless:
##     * add a exec_depend tag for "message_runtime"
## * In this file (CMakeLists.txt):
##   * add "message_generation" and every package in MSG_DEP_SET to
##     find_package(catkin REQUIRED COMPONENTS ...)
##   * add "message_runtime" and every package in MSG_DEP_SET to
##     catkin_package(CATKIN_DEPENDS ...)
##   * uncomment the add_*_files sections below as needed
##     and list every .msg/.srv/.action file to be processed
##   * uncomment the generate_messages entry below
##   * add every package in MSG_DEP_SET to generate_messages(DEPENDENCIES ...)

## Generate messages in the 'msg' folder
add_message_files(
  FILES
<<<<<<< HEAD
  ArmFaultsStatus.msg
=======
  ArmJointAccelerations.msg
  ArmJointPositions.msg
  ArmJointTorques.msg
  ArmJointVelocities.msg
  PanTiltPosition.msg
>>>>>>> 2ea6b374
  SystemFaultsStatus.msg
  CameraFaultsStatus.msg
)

## Generate services in the 'srv' folder
# add_service_files(
#   FILES
#   Service1.srv
#   Service2.srv
# )

## Generate actions in the 'action' folder
# add_action_files(
#   FILES
#   Action1.action
#   Action2.action
# )

## Generate added messages and services with any dependencies listed here
generate_messages(
  DEPENDENCIES
  std_msgs
)

################################################
## Declare ROS dynamic reconfigure parameters ##
################################################

## To declare and build dynamic reconfigure parameters within this
## package, follow these steps:
## * In the file package.xml:
##   * add a build_depend and a exec_depend tag for "dynamic_reconfigure"
## * In this file (CMakeLists.txt):
##   * add "dynamic_reconfigure" to
##     find_package(catkin REQUIRED COMPONENTS ...)
##   * uncomment the "generate_dynamic_reconfigure_options" section below
##     and list every .cfg file to be processed

## Generate dynamic reconfigure parameters in the 'cfg' folder
# generate_dynamic_reconfigure_options(
#   cfg/DynReconf1.cfg
#   cfg/DynReconf2.cfg
# )

###################################
## catkin specific configuration ##
###################################
## The catkin_package macro generates cmake config files for your package
## Declare things to be passed to dependent projects
## INCLUDE_DIRS: uncomment this if your package contains header files
## LIBRARIES: libraries you create in this project that dependent projects also need
## CATKIN_DEPENDS: catkin_packages dependent projects also need
## DEPENDS: system dependencies of this project that dependent projects also need
catkin_package(
#  INCLUDE_DIRS include
#  LIBRARIES owl_msgs
 CATKIN_DEPENDS message_runtime std_msgs
#  DEPENDS system_lib
)

###########
## Build ##
###########

## Specify additional locations of header files
## Your package locations should be listed before other locations
include_directories(
# include
  ${catkin_INCLUDE_DIRS}
)

## Declare a C++ library
# add_library(${PROJECT_NAME}
#   src/${PROJECT_NAME}/owl_msgs.cpp
# )

## Add cmake target dependencies of the library
## as an example, code may need to be generated before libraries
## either from message generation or dynamic reconfigure
# add_dependencies(${PROJECT_NAME} ${${PROJECT_NAME}_EXPORTED_TARGETS} ${catkin_EXPORTED_TARGETS})

## Declare a C++ executable
## With catkin_make all packages are built within a single CMake context
## The recommended prefix ensures that target names across packages don't collide
# add_executable(${PROJECT_NAME}_node src/owl_msgs_node.cpp)

## Rename C++ executable without prefix
## The above recommended prefix causes long target names, the following renames the
## target back to the shorter version for ease of user use
## e.g. "rosrun someones_pkg node" instead of "rosrun someones_pkg someones_pkg_node"
# set_target_properties(${PROJECT_NAME}_node PROPERTIES OUTPUT_NAME node PREFIX "")

## Add cmake target dependencies of the executable
## same as for the library above
# add_dependencies(${PROJECT_NAME}_node ${${PROJECT_NAME}_EXPORTED_TARGETS} ${catkin_EXPORTED_TARGETS})

## Specify libraries to link a library or executable target against
# target_link_libraries(${PROJECT_NAME}_node
#   ${catkin_LIBRARIES}
# )

#############
## Install ##
#############

# all install targets should use catkin DESTINATION variables
# See http://ros.org/doc/api/catkin/html/adv_user_guide/variables.html

## Mark executable scripts (Python etc.) for installation
## in contrast to setup.py, you can choose the destination
# catkin_install_python(PROGRAMS
#   scripts/my_python_script
#   DESTINATION ${CATKIN_PACKAGE_BIN_DESTINATION}
# )

## Mark executables for installation
## See http://docs.ros.org/melodic/api/catkin/html/howto/format1/building_executables.html
# install(TARGETS ${PROJECT_NAME}_node
#   RUNTIME DESTINATION ${CATKIN_PACKAGE_BIN_DESTINATION}
# )

## Mark libraries for installation
## See http://docs.ros.org/melodic/api/catkin/html/howto/format1/building_libraries.html
# install(TARGETS ${PROJECT_NAME}
#   ARCHIVE DESTINATION ${CATKIN_PACKAGE_LIB_DESTINATION}
#   LIBRARY DESTINATION ${CATKIN_PACKAGE_LIB_DESTINATION}
#   RUNTIME DESTINATION ${CATKIN_GLOBAL_BIN_DESTINATION}
# )

## Mark cpp header files for installation
# install(DIRECTORY include/${PROJECT_NAME}/
#   DESTINATION ${CATKIN_PACKAGE_INCLUDE_DESTINATION}
#   FILES_MATCHING PATTERN "*.h"
#   PATTERN ".svn" EXCLUDE
# )

## Mark other files for installation (e.g. launch and bag files, etc.)
# install(FILES
#   # myfile1
#   # myfile2
#   DESTINATION ${CATKIN_PACKAGE_SHARE_DESTINATION}
# )

#############
## Testing ##
#############

## Add gtest based cpp test target and link libraries
# catkin_add_gtest(${PROJECT_NAME}-test test/test_owl_msgs.cpp)
# if(TARGET ${PROJECT_NAME}-test)
#   target_link_libraries(${PROJECT_NAME}-test ${PROJECT_NAME})
# endif()

## Add folders to be run by python nosetests
# catkin_add_nosetests(test)<|MERGE_RESOLUTION|>--- conflicted
+++ resolved
@@ -48,17 +48,14 @@
 ## Generate messages in the 'msg' folder
 add_message_files(
   FILES
-<<<<<<< HEAD
   ArmFaultsStatus.msg
-=======
   ArmJointAccelerations.msg
   ArmJointPositions.msg
   ArmJointTorques.msg
   ArmJointVelocities.msg
   PanTiltPosition.msg
->>>>>>> 2ea6b374
+  CameraFaultsStatus.msg
   SystemFaultsStatus.msg
-  CameraFaultsStatus.msg
 )
 
 ## Generate services in the 'srv' folder
