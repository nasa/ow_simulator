cmake_minimum_required(VERSION 3.0.2)
project(owl_msgs)

## Compile as C++11, supported in ROS Kinetic and newer
# add_compile_options(-std=c++11)

## Find catkin macros and libraries
## if COMPONENTS list like find_package(catkin REQUIRED COMPONENTS xyz)
## is used, also find other catkin packages
find_package(catkin REQUIRED COMPONENTS
  message_generation
  std_msgs
  geometry_msgs
  actionlib_msgs
)

## System dependencies are found with CMake's conventions
# find_package(Boost REQUIRED COMPONENTS system)


## Uncomment this if the package has a setup.py. This macro ensures
## modules and global scripts declared therein get installed
## See http://ros.org/doc/api/catkin/html/user_guide/setup_dot_py.html
# catkin_python_setup()

################################################
## Declare ROS messages, services and actions ##
################################################

## To declare and build messages, services or actions from within this
## package, follow these steps:
## * Let MSG_DEP_SET be the set of packages whose message types you use in
##   your messages/services/actions (e.g. std_msgs, actionlib_msgs, ...).
## * In the file package.xml:
##   * add a build_depend tag for "message_generation"
##   * add a build_depend and a exec_depend tag for each package in MSG_DEP_SET
##   * If MSG_DEP_SET isn't empty the following dependency has been pulled in
##     but can be declared for certainty nonetheless:
##     * add a exec_depend tag for "message_runtime"
## * In this file (CMakeLists.txt):
##   * add "message_generation" and every package in MSG_DEP_SET to
##     find_package(catkin REQUIRED COMPONENTS ...)
##   * add "message_runtime" and every package in MSG_DEP_SET to
##     catkin_package(CATKIN_DEPENDS ...)
##   * uncomment the add_*_files sections below as needed
##     and list every .msg/.srv/.action file to be processed
##   * uncomment the generate_messages entry below
##   * add every package in MSG_DEP_SET to generate_messages(DEPENDENCIES ...)

## Generate messages in the 'msg' folder
add_message_files(
  FILES
  ArmJointAccelerations.msg
  ArmJointPositions.msg
  ArmJointTorques.msg
  ArmJointVelocities.msg
  ArmPose.msg
  PanTiltPosition.msg
  SystemFaultsStatus.msg
)

## Generate actions in the 'action' folder
add_action_files(
  FILES
  ArmFindSurface.action
  ArmMoveCartesian.action
  ArmMoveCartesianGuarded.action
<<<<<<< HEAD
  ArmMoveJoint.action
  ArmMoveJoints.action
  ArmMoveJointsGuarded.action
  ArmStop.action
  ArmStow.action
  ArmUnstow.action
  CameraCapture.action
  CameraSetExposure.action
  LightSetIntensity.action
=======
  ArmFindSurface.action
  Pan.action
  Tilt.action
>>>>>>> e985c18f
  PanTiltMoveCartesian.action
  PanTiltMoveJoints.action
  TaskDeliverSample.action
  TaskDiscardSample.action
  TaskScoopCircular.action
  TaskScoopLinear.action
)

## Generate added messages and services with any dependencies listed here
generate_messages(
  DEPENDENCIES
  std_msgs
  geometry_msgs
  actionlib_msgs
)

################################################
## Declare ROS dynamic reconfigure parameters ##
################################################

## To declare and build dynamic reconfigure parameters within this
## package, follow these steps:
## * In the file package.xml:
##   * add a build_depend and a exec_depend tag for "dynamic_reconfigure"
## * In this file (CMakeLists.txt):
##   * add "dynamic_reconfigure" to
##     find_package(catkin REQUIRED COMPONENTS ...)
##   * uncomment the "generate_dynamic_reconfigure_options" section below
##     and list every .cfg file to be processed

## Generate dynamic reconfigure parameters in the 'cfg' folder
# generate_dynamic_reconfigure_options(
#   cfg/DynReconf1.cfg
#   cfg/DynReconf2.cfg
# )

###################################
## catkin specific configuration ##
###################################
## The catkin_package macro generates cmake config files for your package
## Declare things to be passed to dependent projects
## INCLUDE_DIRS: uncomment this if your package contains header files
## LIBRARIES: libraries you create in this project that dependent projects also need
## CATKIN_DEPENDS: catkin_packages dependent projects also need
## DEPENDS: system dependencies of this project that dependent projects also need
catkin_package(
#  INCLUDE_DIRS include
#  LIBRARIES owl_msgs
  CATKIN_DEPENDS message_runtime std_msgs geometry_msgs
#  DEPENDS system_lib
)

###########
## Build ##
###########

## Specify additional locations of header files
## Your package locations should be listed before other locations
include_directories(
# include
  ${catkin_INCLUDE_DIRS}
)

## Declare a C++ library
# add_library(${PROJECT_NAME}
#   src/${PROJECT_NAME}/owl_msgs.cpp
# )

## Add cmake target dependencies of the library
## as an example, code may need to be generated before libraries
## either from message generation or dynamic reconfigure
# add_dependencies(${PROJECT_NAME} ${${PROJECT_NAME}_EXPORTED_TARGETS} ${catkin_EXPORTED_TARGETS})

## Declare a C++ executable
## With catkin_make all packages are built within a single CMake context
## The recommended prefix ensures that target names across packages don't collide
# add_executable(${PROJECT_NAME}_node src/owl_msgs_node.cpp)

## Rename C++ executable without prefix
## The above recommended prefix causes long target names, the following renames the
## target back to the shorter version for ease of user use
## e.g. "rosrun someones_pkg node" instead of "rosrun someones_pkg someones_pkg_node"
# set_target_properties(${PROJECT_NAME}_node PROPERTIES OUTPUT_NAME node PREFIX "")

## Add cmake target dependencies of the executable
## same as for the library above
# add_dependencies(${PROJECT_NAME}_node ${${PROJECT_NAME}_EXPORTED_TARGETS} ${catkin_EXPORTED_TARGETS})

## Specify libraries to link a library or executable target against
# target_link_libraries(${PROJECT_NAME}_node
#   ${catkin_LIBRARIES}
# )

#############
## Install ##
#############

# all install targets should use catkin DESTINATION variables
# See http://ros.org/doc/api/catkin/html/adv_user_guide/variables.html

## Mark executable scripts (Python etc.) for installation
## in contrast to setup.py, you can choose the destination
# catkin_install_python(PROGRAMS
#   scripts/my_python_script
#   DESTINATION ${CATKIN_PACKAGE_BIN_DESTINATION}
# )

## Mark executables for installation
## See http://docs.ros.org/melodic/api/catkin/html/howto/format1/building_executables.html
# install(TARGETS ${PROJECT_NAME}_node
#   RUNTIME DESTINATION ${CATKIN_PACKAGE_BIN_DESTINATION}
# )

## Mark libraries for installation
## See http://docs.ros.org/melodic/api/catkin/html/howto/format1/building_libraries.html
# install(TARGETS ${PROJECT_NAME}
#   ARCHIVE DESTINATION ${CATKIN_PACKAGE_LIB_DESTINATION}
#   LIBRARY DESTINATION ${CATKIN_PACKAGE_LIB_DESTINATION}
#   RUNTIME DESTINATION ${CATKIN_GLOBAL_BIN_DESTINATION}
# )

## Mark cpp header files for installation
# install(DIRECTORY include/${PROJECT_NAME}/
#   DESTINATION ${CATKIN_PACKAGE_INCLUDE_DESTINATION}
#   FILES_MATCHING PATTERN "*.h"
#   PATTERN ".svn" EXCLUDE
# )

## Mark other files for installation (e.g. launch and bag files, etc.)
# install(FILES
#   # myfile1
#   # myfile2
#   DESTINATION ${CATKIN_PACKAGE_SHARE_DESTINATION}
# )

#############
## Testing ##
#############

## Add gtest based cpp test target and link libraries
# catkin_add_gtest(${PROJECT_NAME}-test test/test_owl_msgs.cpp)
# if(TARGET ${PROJECT_NAME}-test)
#   target_link_libraries(${PROJECT_NAME}-test ${PROJECT_NAME})
# endif()

## Add folders to be run by python nosetests
# catkin_add_nosetests(test)<|MERGE_RESOLUTION|>--- conflicted
+++ resolved
@@ -65,7 +65,6 @@
   ArmFindSurface.action
   ArmMoveCartesian.action
   ArmMoveCartesianGuarded.action
-<<<<<<< HEAD
   ArmMoveJoint.action
   ArmMoveJoints.action
   ArmMoveJointsGuarded.action
@@ -75,13 +74,9 @@
   CameraCapture.action
   CameraSetExposure.action
   LightSetIntensity.action
-=======
-  ArmFindSurface.action
-  Pan.action
-  Tilt.action
->>>>>>> e985c18f
   PanTiltMoveCartesian.action
   PanTiltMoveJoints.action
+  PanTiltMoveCartesian.action
   TaskDeliverSample.action
   TaskDiscardSample.action
   TaskScoopCircular.action
