// The Notices and Disclaimers for Ocean Worlds Autonomy Testbed for Exploration
// Research and Simulation can be found in README.md in the root directory of
// this repository.

// This is the header file for the PowerSystemNode class, which handles
// the creation and managing of several PrognoserInputHandler objects (each
// simulating inputs to part of a battery). It gathers the data from each object
// and sends it to GSAP's asynchronous prognosers, receives GSAP's predictions,
// and publishes them after manipulations.

#ifndef __POWER_SYSTEM_NODE_H__
#define __POWER_SYSTEM_NODE_H__

#include <vector>
#include <map>
#include <chrono>
#include <random>
#include <ros/ros.h>
#include <std_msgs/Float64.h>
#include <sensor_msgs/JointState.h>
#include <owl_msgs/BatteryRemainingUsefulLife.h>
#include <owl_msgs/BatteryStateOfCharge.h>
#include <owl_msgs/BatteryTemperature.h>
#include <PrognoserFactory.h>
#include "PrognoserInputHandler.h"
#include "PredictionHandler.h"

#include "Messages/MessageBus.h"
#include "Messages/ProgEventMessage.h"
#include "Messages/ScalarMessage.h"
#include "ModelBasedAsyncPrognoserBuilder.h"

using PrognoserMap = std::map<PCOE::MessageId, PCOE::Datum<double>>;
using PrognoserVector = std::vector<PrognoserMap>;

// NOTE: This is required as a compile-time constant, so it cannot be placed in
//       a .cfg file. The simulation must be re-built if it is changed.
// This is the number of parallel inputs and outputs that will be simulated at
// once. The expected amount of cells in the battery pack is 24. The 6S1P model
// simulates 6 cells at once, so only 4 models are needed.
constexpr int NUM_MODELS = 4;

// Power fault thresholds, for their related faults.
// They are slightly beyond the actual thresholds to prevent rounding errors.
static constexpr float POWER_THERMAL_MAX = 70.0;
static constexpr float POWER_SOC_MIN = 0.095;
static constexpr float POWER_SOC_MAX_DIFF = 0.052;

// Struct that groups the variables/classes used to handle PrognoserInputHandlers.
struct PowerModel {
  std::string name;
  PrognoserInputHandler model;
  MessageBus bus;
  InputInfo input_info;
  double previous_time;
};

class PowerSystemNode
{
public:
  PowerSystemNode() = default;
  ~PowerSystemNode() = default;
  PowerSystemNode(const PowerSystemNode&) = delete;
  PowerSystemNode& operator=(const PowerSystemNode&) = delete;
  void initAndRun();
private:
  void runDisabledLoop();
  bool initModels();
  void initTopics();
  void injectCustomFault();
  void injectFault(const std::string& power_fault_name);
  void injectFaults();
  void jointStatesCb(const sensor_msgs::JointStateConstPtr& msg);
  void electricalPowerCb(const std_msgs::Float64& msg);
  double electricalPowerLights() const;
  PrognoserVector loadPowerProfile(const std::string& filename,
                                   std::string custom_file);
  void publishPredictions();

  ros::NodeHandle m_nh;                        // Node Handle Initialization
  ros::Publisher m_mechanical_power_raw_pub;   // Mechanical Power Raw
  ros::Publisher m_mechanical_power_avg_pub;   // Mechanical Power Averaged
  ros::Publisher m_state_of_charge_pub;        // State of Charge Publisher
  ros::Publisher m_remaining_useful_life_pub;  // Remaining Useful Life Publisher
  ros::Publisher m_battery_temperature_pub;    // Battery Temperature Publisher
  ros::Subscriber m_joint_states_sub;          // Mechanical Power Subscriber
  ros::Subscriber m_electrical_power_sub;

  // Flags that determine if debug output is printed regarding battery status
  // during runtime.
  // NOTE: There's no function to get boolean variables from a config, so
  // these bools have to be set via string comparisons. Could benefit from an
  // update if such a function is added in the future.
  bool m_print_debug = false;
  bool m_timestamp_print_debug = false;
  bool m_inputs_print_debug = false;
  bool m_outputs_print_debug = false;
  bool m_topics_print_debug = false;
  bool m_mech_power_print_debug = false;


  // system.cfg variables:

  // Whether or not the power system is active to begin with. Can be disabled
  // to maximize performance for those who do not need battery predictions.
  bool m_enable_power_system;

  // The number of currently simulated models. Default 1, but can be modified
  // mid-simulation by intra-battery faults (or set to a different starting
  // value in system.cfg).
  int m_active_models;

  // HACK ALERT.  The prognoser produces erratic/erroneous output when
  // given too high a power input.  The value assigned to this in system.cfg
  // protects against this by capping the power input, but it is a temporary
  // hack until a circuit breaker model is added to the power system and/or 
  // the multi-cell battery model is implemented and can handle any envisioned
  // power draw.
  double m_max_gsap_input_watts;

  // The maximum RUL estimation output from the Monte Carlo prediction process.
  // If the prediction hits this value, it stops immediately and returns infinity
  // (which is processed later into the max value instead).
  int m_max_horizon_secs;

  // The number of samples each model creates during the Monte Carlo prediction
  // process. Lower values mean faster prediction returns, but lower accuracy
  // (needs testing for confirmation).
  int m_num_samples;

  // Number of threads to use for the asynchronous ROS spinning in the main
  // loop.
  int m_spinner_threads;

  // The cycle time of the main system loop.
  double m_loop_rate_hz;

  // The initial power/temperature/voltage readings used as the start values for
  // the GSAP prognosers.
  double m_initial_power;
  double m_initial_temperature;
  double m_initial_voltage;
  double m_initial_soc;
  
<<<<<<< HEAD
  double m_mechanical_efficiency;

  double m_wattage_coefficient_lights;
=======
  double m_power_lights_coefficient;
  double m_power_camera_controller;
>>>>>>> 0c36eb8b

  // End system.cfg variables.

  // The number of models deactivated via faults. Used separately from
  // m_active_models to allow the system to distribute power draw as if
  // there were more models running at once (i.e. when full battery simulation
  // is disabled).
  int m_deactivated_models;

  // The rate at which /joint_states is expected to publish. If this is changed,
  // this variable will need to change as well.
  const int m_joint_states_rate = 50;

  // Vector w/ supporting variables that stores the moving average of the
  // past mechanical power values.
  int m_moving_average_window;

  // The expected time interval between publications. It is equal to the
  // reciprocal of the main loop rate.
  double m_time_interval;

  // Flag determining if the battery has reached a fail state.
  bool m_battery_failed = false;

  // Create a PowerModel struct, containing all the necessary information for a
  // model to operate, for each model.
  PowerModel m_power_models[NUM_MODELS];

  // The matrix used to store EoD events.
  EoDValues m_EoD_events[NUM_MODELS];

  // The most recent published SoC, for use in ICL fault injection.
  double m_prev_soc;

  // Fault flags.
  bool m_high_power_draw_activated = false;
  bool m_custom_power_fault_activated = false;
  bool m_disconnect_battery_nodes_fault_activated = false;
  PrognoserVector m_custom_power_fault_sequence;
  size_t m_custom_power_fault_sequence_index = 0;

  bool m_low_soc_activated = false;
  bool m_icl_activated = false;
  bool m_thermal_failure_activated = false;

  double m_mean_mechanical_power = 0.0;
  double m_electrical_power = 0.0;

  // Used for mechanical power debug printouts.
  double m_power_watts;
  double m_sum_mechanical_power = 0.0;
  int m_queue_size = 0;
  std::deque<double> m_power_values;
};

#endif<|MERGE_RESOLUTION|>--- conflicted
+++ resolved
@@ -142,14 +142,10 @@
   double m_initial_voltage;
   double m_initial_soc;
   
-<<<<<<< HEAD
   double m_mechanical_efficiency;
 
-  double m_wattage_coefficient_lights;
-=======
   double m_power_lights_coefficient;
   double m_power_camera_controller;
->>>>>>> 0c36eb8b
 
   // End system.cfg variables.
 
