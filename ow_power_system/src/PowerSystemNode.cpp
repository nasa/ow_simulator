// The Notices and Disclaimers for Ocean Worlds Autonomy Testbed for Exploration
// Research and Simulation can be found in README.md in the root directory of
// this repository.

// See PowerSystemNode.h for a summary of the purpose of this file.

#include <ctime>
#include <fstream>
#include <iomanip>
#include <sstream>
#include <numeric>
#include <cmath>
#include <algorithm>
#include <ros/package.h>
#include <std_msgs/Float64.h>
#include <std_msgs/Int16.h>
#include <ow_lander/lander_joints.h>

#include "PowerSystemNode.h"

using namespace PCOE;

// Fault names
const std::string FAULT_NAME_HPD              = "high_power_draw";
const std::string FAULT_NAME_HPD_ACTIVATE     = "activate_high_power_draw";
const std::string FAULT_NAME_DBN              = "battery_nodes_to_disconnect";
const std::string FAULT_NAME_DBN_ACTIVATE     = "disconnect_battery_nodes";
const std::string FAULT_NAME_LOW_SOC          = "low_state_of_charge";
const std::string FAULT_NAME_ICL              = "instantaneous_capacity_loss";
const std::string FAULT_NAME_THERMAL_FAILURE  = "thermal_failure";
const int CUSTOM_FILE_EXPECTED_COLS           = 2;

// Error flags.
const int ERR_CUSTOM_FILE_FORMAT              = -1;

// Static function declarations.
static std::string formatModelName(int model_num);
static void printTimestamp(double timestamp);
static void printPrognoserInputs(double power,
                                 double voltage,
                                 double temperature,
                                 int index);
static void printPrognoserOutputs(double rul,
                                  double soc,
                                  double tmp,
                                  int index);
static void printMechanicalPower(double raw, double mean, int window);
static void printTopics(double rul, double soc, double tmp);
static void printFaultDisabledWarning();
static void printPowerFaultWarning();

/*
 * The primary function with the loop that controls each cycle.
 * Initializes everything, then starts looping.
 */
void PowerSystemNode::initAndRun()
{
  const auto START_TIME       = MessageClock::now();

  // Read system.cfg for various parameters.
  try
  {
    auto system_config_path = ros::package::getPath("ow_power_system")
      + "/config/system.cfg";
    auto system_config = ConfigMap(system_config_path);

    // DEBUG CUSTOMIZATION
    // See explanation of m_print_debug in the header file for why this
    // comparison is needed for what is essentially a bool.
    const std::string TRUE = "true";
    m_print_debug = (system_config.getString("print_debug") == TRUE);

    if (m_print_debug)
    {
      m_timestamp_print_debug = (system_config.getString("timestamp_print_debug") == TRUE);
      m_inputs_print_debug = (system_config.getString("inputs_print_debug") == TRUE);
      m_outputs_print_debug = (system_config.getString("outputs_print_debug") == TRUE);
      m_topics_print_debug = (system_config.getString("topics_print_debug") == TRUE);
      m_mech_power_print_debug = (system_config.getString("mech_power_print_debug") == TRUE);
    }
    // If print_debug was false, then all flags remain false as initialized.

    m_enable_power_system = (system_config.getString("enable_power_system") == TRUE);
    m_active_models = system_config.getInt32("active_models");
    m_max_horizon_secs = system_config.getInt32("max_horizon");
    m_num_samples = system_config.getInt32("num_samples");
    m_initial_power = system_config.getDouble("initial_power");
    m_initial_voltage = system_config.getDouble("initial_voltage");
    m_initial_temperature = system_config.getDouble("initial_temperature");
    m_initial_soc = system_config.getDouble("initial_soc");
    m_max_gsap_input_watts = system_config.getDouble("max_gsap_power_input");
    m_loop_rate_hz = system_config.getDouble("loop_rate");
    m_spinner_threads = system_config.getInt32("spinner_threads");
<<<<<<< HEAD
    m_mechanical_efficiency = system_config.getDouble("motor_efficiency");
    m_wattage_coefficient_lights
      = system_config.getDouble("wattage_coefficient_lights");
=======
    m_power_lights_coefficient
      = system_config.getDouble("power_lights_coefficient");
    m_power_camera_controller
      = system_config.getDouble("power_camera_controller");
    // use ROS Param to make other nodes, such as the lander action servers,
    // aware of power parameters
    m_nh.setParam(
      "/ow_power_system/camera_exposed_coefficient",
      system_config.getDouble("power_camera_exposed_coefficient")
    );
>>>>>>> 0c36eb8b
    m_nh.setParam(
      "/ow_power_system/comms_active",
      system_config.getDouble("power_comms_active")
    );
    m_nh.setParam(
      "/ow_power_system/comms_duration",
      system_config.getDouble("communication_duration")
    );
    m_prev_soc = m_initial_soc;
  }
  catch(const std::exception& err)
  {
    ROS_ERROR_STREAM("OW_POWER_SYSTEM ERROR: " << err.what() 
                     << " while attempting to read system.cfg in the node!\n"
                     << "Ensure system.cfg is formatted properly before "
                     << "restarting the simulation.");
    return;
  }

  // Error-catch m_active_models.
  if (m_active_models < 1 || m_active_models > NUM_MODELS)
  {
    ROS_WARN_STREAM("OW_POWER_SYSTEM WARNING: "
                    << "Invalid number of active models specified in "
                    << "system.cfg! Check the value of 'active_models' "
                    << "and ensure it is between 1 & "
                    << std::to_string(NUM_MODELS) << ". Defaulting to 1...");
    m_active_models = 1;
  }
  m_deactivated_models = 0;
  
  if (!initModels())
  {
    ROS_ERROR_STREAM("OW_POWER_SYSTEM ERROR: "
                     << "Failed to initialize power models!");
    return;
  }

  // Set up the time interval & moving average size.
  m_time_interval = 1 / m_loop_rate_hz;
  m_moving_average_window = static_cast<int>(
                              std::floor(m_joint_states_rate / m_loop_rate_hz)
                            );

  initTopics();

  // If the power system is fully disabled, swap to a basic loop instead.
  if (!m_enable_power_system)
  {
    ROS_WARN_STREAM("Power system disabled via system.cfg! Node will publish "
                    << "static values and ignore faults.");
    runDisabledLoop();
    return;
  }

  // Initialize EoD_events and previous_times.
  for (int i = 0; i < NUM_MODELS; i++)
  {
    m_power_models[i].previous_time = 0.0;
    m_EoD_events[i].remaining_useful_life = m_max_horizon_secs;
    m_EoD_events[i].state_of_charge = m_initial_soc;
    m_EoD_events[i].battery_temperature = m_initial_temperature;
  }

  // Construct the prediction handlers.
  auto handlers = std::array<std::unique_ptr<PredictionHandler>, NUM_MODELS>();
  for (int i = 0; i < NUM_MODELS; i++)
  {
    handlers[i] = std::make_unique<PredictionHandler>(
                    m_power_models[i].bus, m_power_models[i].name
    );
  }


  std::vector<PCOE::AsyncPrognoser> prognosers;

  // Get the prognoser configuration and create a builder with it.
  try
  {
    std::string config_path = ros::package::getPath("ow_power_system")
                            + "/config/prognoser.cfg";

    ConfigMap config(config_path);

    ModelBasedAsyncPrognoserBuilder builder(std::move(config));
    builder.setModelName("Battery");
    builder.setObserverName("UKF");
    builder.setPredictorName("MC");
    // There is a value in async_prognoser.cfg: "LoadEstimator.Window", which sets
    // the number of values looked back on for the moving average. It is 1 by default
    // (so the most recent prediction value is used for the estimation step), but
    // may benefit from being increased in the future.
    builder.setLoadEstimatorName("MovingAverage");
    builder.setConfigParam("Predictor.SampleCount", std::to_string(m_num_samples));
    builder.setConfigParam("Predictor.Horizon", std::to_string(m_max_horizon_secs));

    // Create the prognosers using the builder that will send predictions using
    // their corresponding message bus.
    for (int i = 0; i < m_active_models; i++)
    {
      prognosers.push_back(builder.build(m_power_models[i].bus,
                                         m_power_models[i].name,
                                         "trajectory"));
    }
  }
  catch(const std::exception& err)
  {
    ROS_ERROR_STREAM("OW_POWER_SYSTEM ERROR: " << err.what()
                     << " while attempting to initialize asynchronous "
                     << "prognosers!\nEnsure /config/async_prognoser.cfg exists "
                     << "and is formatted properly before restarting the "
                     << "simulation.");
    return;
  }

  ROS_INFO_STREAM("Power system node running.");

  // Notify the user of the state of the battery simulation.
  if (m_active_models > 1)
  {
    ROS_INFO_STREAM("OW_POWER_SYSTEM NOTE: " << std::to_string(m_active_models)
                    << " models instantiated. This means "
                    << std::to_string(m_active_models)
                    << " prognosers will run battery predictions at once. "
                    << "More complex intra-battery faults become possible to "
                    << "simulate with more prognosers, but CPU load will be "
                    << "much higher with each additional model.");
  }
  else
  {
    ROS_INFO_STREAM("OW_POWER_SYSTEM NOTE: Not simulating full battery. "
                    << "This means only one GSAP model will run predictions to "
                    << "keep performance optimal, but intra-battery faults "
                    << "may not work properly.");
  }

  // This rate object is used to sync the cycles up to the provided Hz.
  // NOTE: If the cycle takes longer than the provided Hz, nothing bad will
  //       necessarily occur, but the simulation will be out of sync with real
  //       time.
  ros::Rate rate(m_loop_rate_hz);

  // Start the asynchronous spinner, which will call jointStatesCb as the
  // joint_states topic is published (50Hz).
  ros::AsyncSpinner spinner(m_spinner_threads);
  try
  {
    spinner.start();
  }
  catch(const std::runtime_error& e)
  {
    ROS_ERROR_STREAM("OW_POWER_SYSTEM ERROR: Encountered a std::runtime_error"
                    << " while starting up asynchronous ROS spinner threads!");
    return;
  }
  


  // Loop through the PrognoserInputHandlers to update their values and send them to
  // the bus each loop to trigger predictions.
  int start_loops = m_active_models;
  while(ros::ok())
  {
    // Set up value modifiers in each model handler for injection later.
    // Skip the first loop to prevent activation/deactivation messages from
    // printing during startup.
    if (m_power_models[0].input_info.timestamp > 0)
    {
      injectFaults();
    }

    // DEBUG PRINT
    if (m_timestamp_print_debug)
    {
      printTimestamp(m_power_models[0].input_info.timestamp);
    }

    // Cycle the inputs in each model and send the data sets to the
    // corresponding prognoser via its message bus.
    // Save the current average mechanical power, in case jointStatesCb runs
    // while processing which would update m_mean_mechanical_power mid-loop.
<<<<<<< HEAD
    const double actual_mech_power
      = m_mean_mechanical_power / m_mechanical_efficiency;
    const double shared_power_load
      = (actual_mech_power + m_electrical_power + electricalPowerLights())
        / (NUM_MODELS - m_deactivated_models);
=======
    double shared_power_load
      = (m_mean_mechanical_power + m_electrical_power
          + m_power_camera_controller + electricalPowerLights())
            / (NUM_MODELS - m_deactivated_models);
>>>>>>> 0c36eb8b
    for (int i = 0; i < m_active_models; i++)
    {
      // Apply mechanical power, then cycle the inputs in each model.
      // If excessive power draw was detected/corrected, display the warning
      // if it hasn't already displayed once this cycle.
      m_power_models[i].model.setPowerLoad(shared_power_load);
      if (m_power_models[i].model.cyclePrognoserInputs())
      {
        // Current implementation means if one ModelHandler exceeds the draw
        // limit, every ModelHandler will exceed at the same amount.
        // So it doesn't matter which model triggers the warning as long as
        // it displays once.
        ROS_WARN_STREAM_THROTTLE(m_time_interval,
                           "Power system computed power input above the "
                        << m_max_gsap_input_watts
                        << "W cap for one or more GSAP prognosers.\n"
                        << "Input was set to "
                        << m_max_gsap_input_watts
                        << "W for each model over the limit.");
      }

      m_power_models[i].model.getPowerStats(m_power_models[i].input_info);
      
      // If the timestamp is the same as the previous one (happens during startup),
      // do not publish the data to prevent crashes.
      if (m_power_models[i].previous_time != m_power_models[i].input_info.timestamp)
      {
        auto timestamp = START_TIME + std::chrono::milliseconds(
          static_cast<unsigned>(m_power_models[i].input_info.timestamp * 1000)
        );

        double input_power, input_tmp, input_voltage;

        if (start_loops > 0)
        {
          // The very first values sent in to each prognoser
          // should be the init values.
          input_power = m_initial_power;
          input_voltage = m_initial_voltage;
          input_tmp = m_initial_temperature;
          start_loops--;
        }
        else
        {
          input_power = m_power_models[i].input_info.wattage;
          input_voltage = m_power_models[i].input_info.voltage;
          input_tmp = m_power_models[i].input_info.temperature;
        }

        // DEBUG PRINT
        if (m_inputs_print_debug && (m_power_models[i].input_info.timestamp > 0))
        {
          printPrognoserInputs(input_power, input_voltage, input_tmp, i);
        }

        // Set up the input data that will be passed through the message bus
        // to GSAP's asynchronous prognosers.
        m_power_models[i].bus.publish(std::make_shared<DoubleMessage>(
          MessageId::Watts, m_power_models[i].name, timestamp, input_power));
        m_power_models[i].bus.publish(std::make_shared<DoubleMessage>(
          MessageId::Centigrade, m_power_models[i].name, timestamp, input_tmp));
        m_power_models[i].bus.publish(std::make_shared<DoubleMessage>(
          MessageId::Volts, m_power_models[i].name, timestamp, input_voltage));

        m_power_models[i].previous_time = m_power_models[i].input_info.timestamp;
      }
    }

    // DEBUG PRINT
    if (m_mech_power_print_debug)
    {
      printMechanicalPower(m_power_watts,
                           m_mean_mechanical_power,
                           m_moving_average_window);
    }

    // Check if the prediction handlers have EoD predictions ready,
    // and update EoD_events if so.
    for (int i = 0; i < m_active_models; i++)
    {
      if (handlers[i]->getStatus())
      {
        m_EoD_events[i] = handlers[i]->getEoD();
      }
    }

    // Publish the predictions in EoD_events.
    publishPredictions();

    // DEBUG PRINT
    if (m_outputs_print_debug)
    {
      ROS_INFO_STREAM("CURRENT MODEL DATA:");
      for (int i = 0; i < m_active_models; i++)
      {
        printPrognoserOutputs(m_EoD_events[i].remaining_useful_life,
                              m_EoD_events[i].state_of_charge,
                              m_EoD_events[i].battery_temperature,
                              i);
      }
    }

    // DEBUG PRINT FORMATTING
    // Skip a line for formatting purposes as long as a printout is being used.
    if (m_print_debug && m_power_models[0].input_info.timestamp > 0
        && (m_timestamp_print_debug
         || m_inputs_print_debug
         || m_outputs_print_debug
         || m_topics_print_debug
         || m_mech_power_print_debug))
    {
      std::cout << std::endl;
    }

    // Sleep for any remaining time in the loop that would cause it to
    // complete before the set rate. Warn the user if the loop somehow
    // took longer than the expected time interval.
    // This will almost always happen during initialization, so suppress the
    // warning during the first few loops.
    if (!rate.sleep() 
        && (m_power_models[0].input_info.timestamp > m_time_interval * 2))
    {
      ROS_WARN_STREAM("OW_POWER_SYSTEM WARNING: Main power system loop took"
                      << " longer than "
                      << std::to_string(m_time_interval)
                      << "s to complete a cycle.");
    }
  }

  spinner.stop();
}

/*
 * Used if the power system is disabled. Simply publishes static values
 * without using GSAP prognosers or reacting to faults. Mechanical power is
 * still calculated using jointStatesCb for publication.
 */
void PowerSystemNode::runDisabledLoop()
{
  // This rate object is used to sync the cycles up to the provided Hz.
  // NOTE: If the cycle takes longer than the provided Hz, nothing bad will
  //       necessarily occur, but the simulation will be out of sync with real
  //       time. Should essentially never happen with the disabled version of
  //       the loop.
  ros::Rate rate(m_loop_rate_hz);

  // Start the asynchronous spinner, which will call jointStatesCb as the
  // joint_states topic is published (50Hz).
  ros::AsyncSpinner spinner(m_spinner_threads);

  try
  {
    spinner.start();
  }
  catch(const std::runtime_error& e)
  {
    ROS_ERROR_STREAM("OW_POWER_SYSTEM ERROR: Encountered a std::runtime_error"
                    << " while starting up asynchronous ROS spinner threads!");
    return;
  }

  bool skip_first_loop = true;

  while (ros::ok())
  {
    // Create the published messages and set them to their ideal states.
    owl_msgs::BatteryRemainingUsefulLife rul_msg;
    owl_msgs::BatteryStateOfCharge soc_msg;
    owl_msgs::BatteryTemperature tmp_msg;

    rul_msg.value = m_max_horizon_secs;   // Will always publish the initial
    soc_msg.value = m_initial_soc;        // values
    tmp_msg.value = m_initial_temperature;

    // Apply the most recent timestamp to each message header.
    auto timestamp = ros::Time::now();
    rul_msg.header.stamp = timestamp;
    soc_msg.header.stamp = timestamp;
    tmp_msg.header.stamp = timestamp;

    // Publish the data.
    m_state_of_charge_pub.publish(soc_msg);
    m_remaining_useful_life_pub.publish(rul_msg);
    m_battery_temperature_pub.publish(tmp_msg);

    // While faults cannot be injected, this call is simply to allow the system
    // to warn the user if they attempt fault activation in this disabled state.
    // Skip on the first loop to prevent messages from being printed during
    // startup.
    if (skip_first_loop)
    {
      skip_first_loop = false;
    }
    else
    {
      injectFaults();
    }

    // Sleep for any remaining time in the loop that would cause it to
    // complete before the set rate.
    rate.sleep();
  }

  spinner.stop();
}

/* 
 * Initializes every PrognoserInputHandler by calling their respective Initialize()
 * functions.
 */
bool PowerSystemNode::initModels()
{
  // Initialize the models.
  for (int i = 0; i < m_active_models; i++)
  {
    m_power_models[i].name = formatModelName(i);
    if (!m_power_models[i].model.initialize())
    {
        return false;
    }
  }
  return true;
}

/*
 * Initializes all publishers for other components in OceanWATERS to get battery
 * outputs from.
 */
void PowerSystemNode::initTopics()
{
  // Construct the PrognoserInputHandler publishers
  m_mechanical_power_raw_pub = m_nh.advertise
                                  <std_msgs::Float64>(
                                  "mechanical_power/raw", 1);
  m_mechanical_power_avg_pub = m_nh.advertise
                                  <std_msgs::Float64>(
                                  "mechanical_power/average", 1);
  m_state_of_charge_pub = m_nh.advertise
                                  <owl_msgs::BatteryStateOfCharge>(
                                  "/battery_state_of_charge", 1);
  m_remaining_useful_life_pub = m_nh.advertise
                                  <owl_msgs::BatteryRemainingUsefulLife>(
                                  "/battery_remaining_useful_life", 1);
  m_battery_temperature_pub = m_nh.advertise
                                  <owl_msgs::BatteryTemperature>(
                                  "/battery_temperature", 1);
  // Finally subscribe to the joint_states to estimate the mechanical power
  m_joint_states_sub = m_nh.subscribe(
    "/joint_states", 1, &PowerSystemNode::jointStatesCb, this
  );
  // Subscribe to electrical power to capture power used by non-arm actions
  m_electrical_power_sub = m_nh.subscribe(
    "/electrical_power", 1, &PowerSystemNode::electricalPowerCb, this
  );
}

/*
 * If a custom fault profile has been designated within the RQT window, this
 * function handles getting the relevant information from the file and activating
 * the fault. Also handles deactivation and any errors that might arise.
 */
void PowerSystemNode::injectCustomFault()
{
  static std::string saved_fault_path = "N/A";
  std::string current_fault_path;
  std::string designated_file;
  static std::string saved_file;
  static bool custom_fault_ready = false;
  static bool end_fault_warning_displayed = false;
  bool fault_enabled = false;

  // Get the value of fault_enabled.
  ros::param::getCached("/faults/activate_custom_fault", fault_enabled);

  if (!m_custom_power_fault_activated && fault_enabled)
  {
    // Block the fault if the power system is disabled.
    if (!m_enable_power_system)
    {
      printFaultDisabledWarning();
      return;
    }

    // Multiple potential points of failure, so alert user the process has started.
    ROS_INFO_STREAM("Attempting custom fault activation...");

    // Get user-entered file directory.
    ros::param::getCached("/faults/custom_fault_profile", designated_file);

    // Append the current fault directory to the stored file path.
    current_fault_path = ros::package::getPath("ow_power_system")
                                         + "/profiles/" 
                                         + designated_file;
    
    // Attempt to load/reload the designated file.
    if (designated_file == saved_file)
    {
      ROS_INFO_STREAM("Reloading " << designated_file << "...");
    }
    else if (saved_fault_path != "N/A")
    {
      ROS_INFO_STREAM("Loading " << designated_file 
                      << " and unloading " << saved_file << "...");
    }
    else
    {
      ROS_INFO_STREAM("Loading " << designated_file << "...");
    }

    // Attempt to load the profile.
    m_custom_power_fault_sequence = loadPowerProfile(current_fault_path, designated_file);

    if (m_custom_power_fault_sequence.size() > 0)
    {
      ROS_WARN_STREAM_ONCE(
        "Custom power faults may exhibit unexpected results. Caution is advised."
      );
      if (designated_file == saved_file)
      {
        ROS_INFO_STREAM(designated_file << " reactivated!");
      }
      else
      {
        ROS_INFO_STREAM(designated_file << " activated!");
      }
      custom_fault_ready = true;
      end_fault_warning_displayed = false;
      saved_fault_path = current_fault_path;
      saved_file = designated_file;
      m_custom_power_fault_sequence_index = 0;
    }
    else
    {
      // Custom fault failed to load correctly.
      custom_fault_ready = false;
    }        
    m_custom_power_fault_activated = true;
  }
  else if (m_custom_power_fault_activated && !fault_enabled)
  {
    if (custom_fault_ready)
    {
      ROS_INFO_STREAM(saved_file << " deactivated!");
    }
    else
    {
      ROS_INFO_STREAM("Custom fault deactivated!");
    }
    m_custom_power_fault_activated = false;
    custom_fault_ready = false;
  }

  if (m_custom_power_fault_activated && fault_enabled && custom_fault_ready)
  {
    // Disable the fault upon reaching the end of the sequence.
    if (m_custom_power_fault_sequence_index >= m_custom_power_fault_sequence.size())
    {
      if (!end_fault_warning_displayed)
      {
        ROS_INFO_STREAM
          (saved_file << ": reached end of fault profile. "
           << "Fault disabled, but will restart if re-enabled.");
        end_fault_warning_displayed = true;
      }
    }
    else
    {
      auto data = m_custom_power_fault_sequence[m_custom_power_fault_sequence_index];

      // Evenly distribute the power draw from
      // the custom fault profile across each model.
      double wattage = data[MessageId::Watts] 
                        / (NUM_MODELS - m_deactivated_models);

      for (int i = 0; i < m_active_models; i++)
      {
        m_power_models[i].model.setCustomPowerDraw(wattage);
      }
      
      m_custom_power_fault_sequence_index++;
    }
  }
}

/*
 * Handles defined faults within the RQT window (currently only high power draw).
 */
void PowerSystemNode::injectFault(const std::string& fault_name)
{
  bool fault_enabled;
  double hpd_wattage = 0.0;
  int dbn_nodes = 0;

  // Get the value of fault_enabled.
  ros::param::getCached("/faults/" + fault_name, fault_enabled);

  // High power draw case
  if (fault_name == FAULT_NAME_HPD_ACTIVATE)
  {
    // Check if the fault has switched.
    if (!m_high_power_draw_activated && fault_enabled)
    {
      // Block the fault if the power system is disabled.
      if (!m_enable_power_system)
      {
        printFaultDisabledWarning();
        return;
      }

      ROS_INFO_STREAM(fault_name << " activated!");
      m_high_power_draw_activated = true;
    }
    else if (m_high_power_draw_activated && !fault_enabled)
    {
      ROS_INFO_STREAM(fault_name << " deactivated!");
      m_high_power_draw_activated = false;
    }

    // Continual behavior with HPD fault.
    if (m_high_power_draw_activated && fault_enabled)
    {
      // Update wattage based on the current value of the HPD slider.
      ros::param::getCached("/faults/" + FAULT_NAME_HPD, hpd_wattage);
      double split_wattage = hpd_wattage / (NUM_MODELS - m_deactivated_models);

      for (int i = 0; i < m_active_models; i++)
      {
        m_power_models[i].model.setHighPowerDraw(split_wattage);
      }
    }
  }

  // Disconnect battery nodes case
  if (fault_name == FAULT_NAME_DBN_ACTIVATE)
  {
    // Check if the fault has switched.
    if (!m_disconnect_battery_nodes_fault_activated && fault_enabled)
    {
      // Block the fault if the power system is disabled.
      if (!m_enable_power_system)
      {
        printFaultDisabledWarning();
        return;
      }

      ROS_INFO_STREAM(fault_name << " activated!");
      m_disconnect_battery_nodes_fault_activated = true;
    }
    else if (m_disconnect_battery_nodes_fault_activated && !fault_enabled)
    {
      ROS_INFO_STREAM(fault_name << " deactivated. Note that disconnected "
                    << "battery nodes cannot be reconnected, even if the fault "
                    << "is deactivated.");
      m_disconnect_battery_nodes_fault_activated = false;
    }

    // Continual behavior with DBN fault.
    if (m_disconnect_battery_nodes_fault_activated && fault_enabled)
    {
      // Get the number of nodes set by the user.
      ros::param::getCached("/faults/" + FAULT_NAME_DBN, dbn_nodes);

      // Warn the user periodically if they try to reduce the number of
      // deactivated nodes from a previous fault activation.
      if (m_deactivated_models > dbn_nodes)
      {
        ROS_WARN_STREAM_THROTTLE(30, fault_name << " currently set to "
                        << "disconnect " << std::to_string(dbn_nodes)
                        << " out of " << std::to_string(NUM_MODELS)
                        << " nodes when there are already "
                        << std::to_string(m_deactivated_models)
                        << " out of " << std::to_string(NUM_MODELS)
                        << " disconnected. Behavior has not changed.");
        ROS_WARN_STREAM_THROTTLE(30, "This warning will repeat periodically "
                        << "until the value of \"battery_nodes_to_disconnect\" is reset "
                        << std::to_string(m_deactivated_models)
                        << ", updated to disconnect more nodes, "
                        << "or the fault is deactivated.");
      }
      else if (m_deactivated_models < dbn_nodes)
      {
        ROS_INFO_STREAM(fault_name << " updated! "
                      << std::to_string(dbn_nodes)
                      << " out of " << std::to_string(NUM_MODELS) << " models "
                      << "are now disconnected.");
        // Update the number of active and deactivated nodes.
        m_deactivated_models = std::max(m_deactivated_models, dbn_nodes);
        m_active_models = std::min(m_active_models,
                                  (NUM_MODELS - m_deactivated_models));
      }
    }
  }

  // Low state of charge case
  if (fault_name == FAULT_NAME_LOW_SOC)
  {
    // Check if the fault has switched.
    if (!m_low_soc_activated && fault_enabled)
    {
      // Block the fault if the power system is disabled.
      if (!m_enable_power_system)
      {
        printFaultDisabledWarning();
        return;
      }


      ROS_INFO_STREAM(fault_name << " activated!");
      m_low_soc_activated = true;
      // Warn the user about the invalid behavior associated with power faults.
      printPowerFaultWarning();

      // Extra logic if the ICL fault was already activated, to immediately
      // bring SoC down to the threshold.
      if (m_icl_activated && m_prev_soc > POWER_SOC_MIN)
      {
        m_prev_soc = POWER_SOC_MIN;
      }
    }
    else if (m_low_soc_activated && !fault_enabled)
    {
      ROS_INFO_STREAM(fault_name << " deactivated!");
      m_low_soc_activated = false;
    }
    
    // There is no continual behavior with this fault. Its effect is applied in
    // publishPredictions().
  }

  // Instantaneous capacity loss case
  if (fault_name == FAULT_NAME_ICL)
  {
    // Check if the fault has switched.
    if (!m_icl_activated && fault_enabled)
    {
      // Block the fault if the power system is disabled.
      if (!m_enable_power_system)
      {
        printFaultDisabledWarning();
        return;
      }


      ROS_INFO_STREAM(fault_name << " activated!");
      m_icl_activated = true;
      // Warn the user about the invalid behavior associated with power faults.
      printPowerFaultWarning();
    }
    else if (m_icl_activated && !fault_enabled)
    {
      ROS_INFO_STREAM(fault_name << " deactivated!");
      m_icl_activated = false;
    }
    
    // There is no continual behavior with this fault. Its effect is applied in
    // publishPredictions().
  }

  // Thermal failure case
  if (fault_name == FAULT_NAME_THERMAL_FAILURE)
  {
    // Check if the fault has switched.
    if (!m_thermal_failure_activated && fault_enabled)
    {
      // Block the fault if the power system is disabled.
      if (!m_enable_power_system)
      {
        printFaultDisabledWarning();
        return;
      }


      ROS_INFO_STREAM(fault_name << " activated!");
      m_thermal_failure_activated = true;
      // Warn the user about the invalid behavior associated with power faults.
      printPowerFaultWarning();
    }
    else if (m_thermal_failure_activated && !fault_enabled)
    {
      ROS_INFO_STREAM(fault_name << " deactivated!");
      m_thermal_failure_activated = false;
    }
    
    // There is no continual behavior with this fault. Its effect is applied in
    // publishPredictions().
  }
}

/*
 * Basic function that calls the other fault-handling functions.
 */
void PowerSystemNode::injectFaults()
{
  // For every fault, its relevant call must be added here to check if it
  // should remain injected every cycle.
  injectFault(FAULT_NAME_HPD_ACTIVATE);
  injectFault(FAULT_NAME_DBN_ACTIVATE);
  injectFault(FAULT_NAME_LOW_SOC);
  injectFault(FAULT_NAME_ICL);
  injectFault(FAULT_NAME_THERMAL_FAILURE);
  injectCustomFault();
}

/*
 * Callback function that publishes mechanical power values and sends
 * mechanical power, which is converted into power draw, to each model in the
 * node. The mechanical power is distributed evenly amongst all models.
 */
void PowerSystemNode::jointStatesCb(const sensor_msgs::JointStateConstPtr& msg)
{
  m_power_watts = 0.0;  // This includes the arm + antenna
  for (int i = 0; i < ow_lander::NUM_JOINTS; ++i)
    m_power_watts += fabs(msg->velocity[i] * msg->effort[i]);

  // Remove the oldest value from the queue and add the newest one, though only
  // if the queue has already been populated up to the proper window size.
  double oldest_value = 0;
  if (m_queue_size == m_moving_average_window)
  {
    oldest_value = m_power_values.front();
    m_power_values.pop_front();
    m_power_values.push_back(m_power_watts);
  }
  else
  {
    // Queue is not fully populated yet, so just add the next value.
    m_power_values.push_back(m_power_watts);
    m_queue_size++;
  }

  // Update the sum & average by removing the previous value
  // and adding the new one.
  m_sum_mechanical_power +=  (m_power_watts - oldest_value);
  m_mean_mechanical_power = m_sum_mechanical_power / m_queue_size;

  // Publish raw & average mechanical power.
  std_msgs::Float64 mechanical_power_raw_msg, mechanical_power_avg_msg;
  mechanical_power_raw_msg.data = m_power_watts;
  mechanical_power_avg_msg.data = m_mean_mechanical_power;
  m_mechanical_power_raw_pub.publish(mechanical_power_raw_msg);
  m_mechanical_power_avg_pub.publish(mechanical_power_avg_msg);
}

/*
* Receives electrical power topic and saves locally.
*/
void PowerSystemNode::electricalPowerCb(const std_msgs::Float64 &msg)
{
  m_electrical_power = msg.data;
}

/*
* Computes power consumption by lights based on each of their intensities.
*/
double PowerSystemNode::electricalPowerLights () const
{
  double left_intensity, right_intensity;
  ros::param::getCached("/OWLightControlPlugin/left_light", left_intensity);
  ros::param::getCached("/OWLightControlPlugin/right_light", right_intensity);
  return m_power_lights_coefficient * (left_intensity + right_intensity);
}


/*
 * Function called during custom fault injection that attempts to
 * load the specified file and its data.
 */
PrognoserVector PowerSystemNode::loadPowerProfile(const std::string& filename,
                                                  std::string custom_file)
{
  std::ifstream file(filename);

  if (file.fail())
  {
    ROS_WARN_STREAM("Could not find a custom file in the 'profiles' directory with name '"
                          << custom_file << "'. Deactivate fault and try again.");
    return PrognoserVector();
  }

  // Skip header line.
  file.ignore(std::numeric_limits<std::streamsize>::max(), '\n');

  auto now = std::chrono::system_clock::now();

  PrognoserVector result;

  // Line number starts at 2 instead of 1 since the first line is the header.
  int line_number = 2;

  try
  {
    while (file.good())
    {
      PrognoserMap data;
      std::string line;
      getline(file, line);
      if (line.empty())
      {
        continue;
      }

      std::stringstream line_stream(line);
      std::string cell;

      // Confirm the line contains the expected number of columns.
      auto cols = std::count(line.begin(), line.end(), ',') + 1;

      if (cols != CUSTOM_FILE_EXPECTED_COLS)
      {
        throw ERR_CUSTOM_FILE_FORMAT;
      }

      // Get the time index and power values.
      getline(line_stream, cell, ',');
      double file_time = std::stod(cell);
      auto timestamp = now + std::chrono::milliseconds(
                              static_cast<unsigned>(file_time * 1000)
                             );

      getline(line_stream, cell, ',');
      Datum<double> power(std::stod(cell));
      power.setTime(timestamp);

      // HACK ALERT: The PrognoserMap expects an entry for wattage, voltage,
      //             and temperature, but voltage & temperature inputs are not
      //             used by the prognosers beyond initialization. As such,
      //             fault profiles don't contain voltage or temperature
      //             columns. However, there still needs to be an entry for
      //             these in the PrognoserMap, so simply set them to 0.
      Datum<double> temperature(0.0);
      temperature.setTime(timestamp);

      Datum<double> voltage(0.0);
      voltage.setTime(timestamp);

      data.insert({ MessageId::Watts, power });
      data.insert({ MessageId::Centigrade, temperature});
      data.insert({ MessageId::Volts, voltage });

      result.push_back(data);

      line_number++;
    }
  }
  catch(...) // Many possible different errors could result
  {          // from reading an improperly formatted file.
    ROS_ERROR_STREAM("Failed to read " << custom_file << ":" << std::endl <<
                     "Improper formatting detected on line " << line_number << 
                     "." << std::endl << "Confirm " << custom_file << 
                     " follows the exact format of example_fault.csv before retrying.");
    return PrognoserVector();
  }
  return result;
}

/*
 * Called at the end of a cycle, this publishes RUL/SoC/battery temperature
 * based on all prognoser predictions obtained.
 */
void PowerSystemNode::publishPredictions()
{
  // Using EoD_events, publish the relevant values.

  // Start the values at either their maximum possible, or beyond the minimum.
  double min_rul = m_max_horizon_secs;
  double min_soc = 1;
  double max_tmp = -1000;
  owl_msgs::BatteryRemainingUsefulLife rul_msg;
  owl_msgs::BatteryStateOfCharge soc_msg;
  owl_msgs::BatteryTemperature tmp_msg;

  // Calculate the min_rul, min_soc, and max_tmp from the new data.
  for (int i = 0; i < m_active_models; i++)
  {
    // If RUL is infinity, set it to the maximum horizon value instead.
    if (isinf(m_EoD_events[i].remaining_useful_life))
    {
      m_EoD_events[i].remaining_useful_life = m_max_horizon_secs;
    }

    min_rul = std::min(min_rul, m_EoD_events[i].remaining_useful_life);
    min_soc = std::min(min_soc, m_EoD_events[i].state_of_charge);
    max_tmp = std::max(max_tmp, m_EoD_events[i].battery_temperature);
  }

  // DEBUG PRINT
  if (m_topics_print_debug)
  {
    printTopics(min_rul, min_soc, max_tmp);
  }

  // If either RUL or SoC have entered the negative, it indicates the battery
  // is in a fail state.
  // While it is possible sometimes for the battery to recover from this,
  // differentiating between the 2 different types of fail states has not been
  // implemented yet.
  // For now, treat all fail states as permanent and flatline all future
  // publications.
  // HACK ALERT: Because the power loop seems to run at least once during
  //             startup before everything is fully initialized, this
  //             fail state can trigger prematurely when everything is set
  //             to 0. As such, we prevent a fail state from triggering
  //             during the first few cycles of the battery loop by simply
  //             ignoring the battery status during that time.
  if ((min_rul < 0 || min_soc < 0)
      && (!m_battery_failed)
      && (m_power_models[0].input_info.timestamp >= (m_time_interval * 5)))
  {
    ROS_WARN_STREAM("The battery has reached a fail state. Flatlining "
                    << "all future published predictions");
    m_battery_failed = true;
  }

  // Alter the published values based on any forced power faults.
  if (m_low_soc_activated)
  {
    min_soc = POWER_SOC_MIN;
  }
  if (m_icl_activated)
  {
    min_soc = m_prev_soc * (1 - POWER_SOC_MAX_DIFF);
  }
  if (m_thermal_failure_activated)
  {
    max_tmp = POWER_THERMAL_MAX;
  }

  if (m_battery_failed)
  {
    min_rul = 0;
    min_soc = 0;
    max_tmp = 0;
  }

  // Store the current SoC for potential fault usage next cycle.
  m_prev_soc = min_soc;

  // Publish the values for other components.
  rul_msg.value = min_rul;
  soc_msg.value = min_soc;
  tmp_msg.value = max_tmp;

  // Apply the most recent timestamp to each message header.
  auto timestamp = ros::Time::now();
  rul_msg.header.stamp = timestamp;
  soc_msg.header.stamp = timestamp;
  tmp_msg.header.stamp = timestamp;

  // Publish the data.
  m_state_of_charge_pub.publish(soc_msg);
  m_remaining_useful_life_pub.publish(rul_msg);
  m_battery_temperature_pub.publish(tmp_msg);
}

static std::string formatModelName(int model_num)
{
  return "model " + std::to_string(model_num);
}

/*
 * Prints the timestamp of each cycle to the terminal.
 * Output: 1 line per cycle.
 */
static void printTimestamp(double timestamp)
{
  ROS_INFO_STREAM("Timestamp " << timestamp);
}

/*
 * Prints the input data sent to GSAP's asynchronous prognosers each cycle.
 * Output: m_active_models lines per cycle.
 */
static void printPrognoserInputs(double power,
                                 double voltage,
                                 double temperature,
                                 int index)
{
  // Header is simply used for printout consistency between
  // models 0-9 and 10+.
  std::string header = "M";
  if (index < 10)
  {
    header += "0";
  }
  ROS_INFO_STREAM(header << index << " INPUT power: " << std::to_string(power) 
                  << ".  volts: " << std::to_string(voltage)
                  << ".  tmp: " << std::to_string(temperature));
}

/*
 * Prints the information currently stored in all models each cycle.
 * Output: m_active_models lines per cycle.
 */
static void printPrognoserOutputs(double rul,
                                  double soc,
                                  double tmp,
                                  int index)
{
  std::string header = "M";
  if (index < 10)
  {
    header += "0";
  }
  ROS_INFO_STREAM(header << index << " RUL: " << std::to_string(rul)
                  << ", SOC: " << std::to_string(soc) << ", TMP: "
                  << std::to_string(tmp));
}

/*
 * Prints the mechanical power calculated during jointStatesCb each cycle.
 * Output: 2 lines per cycle.
 */
static void printMechanicalPower(double raw, double mean, int window)
{
  ROS_INFO_STREAM("Most recent raw mechanical power: " << std::to_string(raw));
  ROS_INFO_STREAM("Average of last " << std::to_string(window)
                  << " raw values: " << std::to_string(mean));
}

/*
 * Prints the information that will be published via rostopics each cycle.
 * Output: 1 line per cycle.
 */
static void printTopics(double rul, double soc, double tmp)
{
  ROS_INFO_STREAM("min_rul: " << std::to_string(rul) <<
                  ", min_soc: " << std::to_string(soc) <<
                  ", max_tmp: " << std::to_string(tmp));
}

/*
 * Prints a warning to the user should they attempt to inject a fault while
 * the power system is disabled. Only prints once.
 */
static void printFaultDisabledWarning()
{
  ROS_WARN_STREAM_THROTTLE(60, "Faults cannot be injected while the power system "
                    << "is disabled. Modify ow_power_system/config/system.cfg "
                    << "and restart the simulator to re-enable.");
}

/*
 * Prints a warning to the user when they inject one of the artificial power
 * faults.
 */
static void printPowerFaultWarning()
{
  ROS_WARN_STREAM("Note that artificial power fault injection simply overrides "
                  "GSAP's predictions. Remaining useful life will not be "
                  "affected and the system will continue without any loss of "
                  "battery health after the fault is cleared.");
}<|MERGE_RESOLUTION|>--- conflicted
+++ resolved
@@ -91,11 +91,7 @@
     m_max_gsap_input_watts = system_config.getDouble("max_gsap_power_input");
     m_loop_rate_hz = system_config.getDouble("loop_rate");
     m_spinner_threads = system_config.getInt32("spinner_threads");
-<<<<<<< HEAD
     m_mechanical_efficiency = system_config.getDouble("motor_efficiency");
-    m_wattage_coefficient_lights
-      = system_config.getDouble("wattage_coefficient_lights");
-=======
     m_power_lights_coefficient
       = system_config.getDouble("power_lights_coefficient");
     m_power_camera_controller
@@ -106,7 +102,6 @@
       "/ow_power_system/camera_exposed_coefficient",
       system_config.getDouble("power_camera_exposed_coefficient")
     );
->>>>>>> 0c36eb8b
     m_nh.setParam(
       "/ow_power_system/comms_active",
       system_config.getDouble("power_comms_active")
@@ -288,18 +283,13 @@
     // corresponding prognoser via its message bus.
     // Save the current average mechanical power, in case jointStatesCb runs
     // while processing which would update m_mean_mechanical_power mid-loop.
-<<<<<<< HEAD
     const double actual_mech_power
       = m_mean_mechanical_power / m_mechanical_efficiency;
     const double shared_power_load
-      = (actual_mech_power + m_electrical_power + electricalPowerLights())
-        / (NUM_MODELS - m_deactivated_models);
-=======
-    double shared_power_load
-      = (m_mean_mechanical_power + m_electrical_power
-          + m_power_camera_controller + electricalPowerLights())
-            / (NUM_MODELS - m_deactivated_models);
->>>>>>> 0c36eb8b
+      = (
+          actual_mech_power + m_electrical_power + m_power_camera_controller
+          + electricalPowerLights()
+        ) / (NUM_MODELS - m_deactivated_models);
     for (int i = 0; i < m_active_models; i++)
     {
       // Apply mechanical power, then cycle the inputs in each model.
