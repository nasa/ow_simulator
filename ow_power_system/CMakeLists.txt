cmake_minimum_required(VERSION 2.8.3)
project(ow_power_system)

if(DEFINED ENV{GSAP_HOME})
  set(GSAP_DIR $ENV{GSAP_HOME})
else()
  message(FATAL_ERROR, "GSAP_HOME environment variable is not set")
endif()

## Find catkin macros and libraries
## if COMPONENTS list like find_package(catkin REQUIRED COMPONENTS xyz)
## is used, also find other catkin packages
find_package(catkin REQUIRED COMPONENTS
  roscpp
  std_msgs
  roslib
<<<<<<< HEAD
=======
  ow_lander
>>>>>>> 2f06c6d1
  ow_faults
)
find_package(roslaunch)

link_directories(
  ${GSAP_DIR}/build
)

################################################
## Declare ROS messages, services and actions ##
################################################

## To declare and build messages, services or actions from within this
## package, follow these steps:
## * Let MSG_DEP_SET be the set of packages whose message types you use in
##   your messages/services/actions (e.g. std_msgs, actionlib_msgs, ...).
## * In the file package.xml:
##   * add a build_depend tag for "message_generation"
##   * add a build_depend and a exec_depend tag for each package in MSG_DEP_SET
##   * If MSG_DEP_SET isn't empty the following dependency has been pulled in
##     but can be declared for certainty nonetheless:
##     * add an exec_depend tag for "message_runtime"
## * In this file (CMakeLists.txt):
##   * add "message_generation" and every package in MSG_DEP_SET to
##     find_package(catkin REQUIRED COMPONENTS ...)
##   * add "message_runtime" and every package in MSG_DEP_SET to
##     catkin_package(CATKIN_DEPENDS ...)
##   * uncomment the add_*_files sections below as needed
##     and list every .msg/.srv/.action file to be processed
##   * uncomment the generate_messages entry below
##   * add every package in MSG_DEP_SET to generate_messages(DEPENDENCIES ...)

## Generate messages in the 'msg' folder
# add_message_files(
#   FILES
#   Message1.msg
#   Message2.msg
# )

## Generate services in the 'srv' folder
# add_service_files(
#   FILES
#   Service1.srv
#   Service2.srv
# )

## Generate actions in the 'action' folder
# add_action_files(
#   FILES
#   Action1.action
#   Action2.action
# )

## Generate added messages and services with any dependencies listed here
#generate_messages(
#  DEPENDENCIES
#  std_msgs
#)# Uncommented gives error:  Unknown CMake command "generate_messages"

################################################
## Declare ROS dynamic reconfigure parameters ##
################################################

## To declare and build dynamic reconfigure parameters within this
## package, follow these steps:
## * In the file package.xml:
##   * add a build_depend and a exec_depend tag for "dynamic_reconfigure"
## * In this file (CMakeLists.txt):
##   * add "dynamic_reconfigure" to
##     find_package(catkin REQUIRED COMPONENTS ...)
##   * uncomment the "generate_dynamic_reconfigure_options" section below
##     and list every .cfg file to be processed

## Generate dynamic reconfigure parameters in the 'cfg' folder
# generate_dynamic_reconfigure_options(
#   cfg/DynReconf1.cfg
#   cfg/DynReconf2.cfg
# )

###################################
## catkin specific configuration ##
###################################
## The catkin_package macro generates cmake config files for your package
## Declare things to be passed to dependent projects
## INCLUDE_DIRS: uncomment this if your package contains header files
## LIBRARIES: libraries you create in this project that dependent projects also need
## CATKIN_DEPENDS: catkin_packages dependent projects also need
## DEPENDS: system dependencies of this project that dependent projects also need
catkin_package(
#  INCLUDE_DIRS include
#  LIBRARIES power_system_node 
  CATKIN_DEPENDS roscpp std_msgs message_runtime
#  DEPENDS system_lib
)

###########
## Build ##
###########

## Specify additional locations of header files
## Your package locations should be listed before other locations
include_directories(
  include
  ${GSAP_DIR}/inc
  ${catkin_INCLUDE_DIRS}
)


## Declare a C++ library
# add_library(${PROJECT_NAME}
#   src/${PROJECT_NAME}/power_system_node.cpp
# )

## Add cmake target dependencies of the library
## as an example, code may need to be generated before libraries
## either from message generation or dynamic reconfigure
# add_dependencies(${PROJECT_NAME} ${${PROJECT_NAME}_EXPORTED_TARGETS} ${catkin_EXPORTED_TARGETS})

## Declare a C++ executable
## With catkin_make all packages are built within a single CMake context
## The recommended prefix ensures that target names across packages don't collide
add_executable(power_system_node
  src/power_system_node.cpp)

## Rename C++ executable without prefix
## The above recommended prefix causes long target names, the following renames the
## target back to the shorter version for ease of user use
## e.g. "rosrun someones_pkg node" instead of "rosrun someones_pkg someones_pkg_node"
# set_target_properties(${PROJECT_NAME}_node PROPERTIES OUTPUT_NAME node PREFIX "")

## Add cmake target dependencies of the executable
## same as for the library above
# add_dependencies(${PROJECT_NAME}_node ${${PROJECT_NAME}_EXPORTED_TARGETS} ${catkin_EXPORTED_TARGETS})

## Specify libraries to link a library or executable target against
target_link_libraries(power_system_node
  ${catkin_LIBRARIES}
  gsap
)

#############
## Install ##
#############

# all install targets should use catkin DESTINATION variables
# See http://ros.org/doc/api/catkin/html/adv_user_guide/variables.html

## Mark executable scripts (Python etc.) for installation
## in contrast to setup.py, you can choose the destination
# install(PROGRAMS
#   scripts/my_python_script
#   DESTINATION ${CATKIN_PACKAGE_BIN_DESTINATION}
# )

## Mark executables for installation
## See http://docs.ros.org/melodic/api/catkin/html/howto/format1/building_executables.html
install(TARGETS power_system_node
  RUNTIME DESTINATION ${CATKIN_PACKAGE_BIN_DESTINATION}
)

## Mark libraries for installation
## See http://docs.ros.org/melodic/api/catkin/html/howto/format1/building_libraries.html
# install(TARGETS ${PROJECT_NAME}
#   ARCHIVE DESTINATION ${CATKIN_PACKAGE_LIB_DESTINATION}
#   LIBRARY DESTINATION ${CATKIN_PACKAGE_LIB_DESTINATION}
#   RUNTIME DESTINATION ${CATKIN_GLOBAL_BIN_DESTINATION}
# )

## Mark cpp header files for installation
# install(DIRECTORY include/${PROJECT_NAME}/
#   DESTINATION ${CATKIN_PACKAGE_INCLUDE_DESTINATION}
#   FILES_MATCHING PATTERN "*.h"
#   PATTERN ".svn" EXCLUDE
# )

## Mark other files for installation (e.g. launch and bag files, etc.)
# install(FILES
#   # myfile1
#   # myfile2
#   DESTINATION ${CATKIN_PACKAGE_SHARE_DESTINATION}
# )

#############
## Testing ##
#############

## Add gtest based cpp test target and link libraries
# catkin_add_gtest(${PROJECT_NAME}-test test/test_power_system_node.cpp)
# if(TARGET ${PROJECT_NAME}-test)
#   target_link_libraries(${PROJECT_NAME}-test ${PROJECT_NAME})
# endif()

## Add folders to be run by python nosetests
# catkin_add_nosetests(test)<|MERGE_RESOLUTION|>--- conflicted
+++ resolved
@@ -14,10 +14,7 @@
   roscpp
   std_msgs
   roslib
-<<<<<<< HEAD
-=======
   ow_lander
->>>>>>> 2f06c6d1
   ow_faults
 )
 find_package(roslaunch)
