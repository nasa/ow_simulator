--- conflicted
+++ resolved
@@ -16,14 +16,7 @@
 server_unstow         = actions.ArmUnstowServer()
 server_stow           = actions.ArmStowServer()
 server_grind          = actions.GrindServer()
-<<<<<<< HEAD
-server_dig_circular   = actions.DigCircularServer()
-server_dig_linear     = actions.DigLinearServer()
-server_discard        = actions.DiscardServer()
 server_deliver        = actions.TaskDeliverSampleServer()
-=======
-server_deliver        = actions.DeliverServer()
->>>>>>> 404c0b3d
 server_move_joint     = actions.ArmMoveJointServer()
 server_move_joints    = actions.ArmMoveJointsServer()
 server_move_cartesian = actions.ArmMoveCartesianServer()
