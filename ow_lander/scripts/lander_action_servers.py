#!/usr/bin/env python3

# The Notices and Disclaimers for Ocean Worlds Autonomy Testbed for Exploration
# Research and Simulation can be found in README.md in the root directory of
# this repository.

import rospy

from ow_lander import actions
from ow_lander import frame_transformer

rospy.init_node('lander_action_servers')

# handles initialization that must occur after init_node call
frame_transformer.initialize()

# arm actions
<<<<<<< HEAD
server_stop                   = actions.ArmStopServer()
server_guarded_move           = actions.GuardedMoveServer()
server_unstow                 = actions.ArmUnstowServer()
server_stow                   = actions.ArmStowServer()
server_grind                  = actions.TaskGrindServer()
server_deliver                = actions.TaskDeliverSampleServer()
server_move_joint             = actions.ArmMoveJointServer()
server_move_joints            = actions.ArmMoveJointsServer()
server_move_cartesian         = actions.ArmMoveCartesianServer()
server_move_cartesian_guarded = actions.ArmMoveCartesianGuardedServer()
server_find_surface           = actions.ArmFindSurfaceServer()
server_move_joint_guarded     = actions.ArmMoveJointsGuardedServer()
server_dig_circular           = actions.TaskScoopCircularServer()
server_dig_linear             = actions.TaskScoopLinearServer()
server_discard                = actions.TaskDiscardSampleServer()

# other non-arm lander actions
server_fault_clear             = actions.FaultClearServer()
=======
server_stop                    = actions.ArmStopServer()
server_guarded_move            = actions.GuardedMoveServer()
server_unstow                  = actions.ArmUnstowServer()
server_stow                    = actions.ArmStowServer()
server_grind                   = actions.TaskGrindServer()
server_deliver                 = actions.TaskDeliverSampleServer()
server_move_joint              = actions.ArmMoveJointServer()
server_move_joints             = actions.ArmMoveJointsServer()
server_move_cartesian          = actions.ArmMoveCartesianServer()
server_move_cartesian_guarded  = actions.ArmMoveCartesianGuardedServer()
server_find_surface            = actions.ArmFindSurfaceServer()
server_move_joint_guarded      = actions.ArmMoveJointsGuardedServer()
server_dig_circular            = actions.TaskScoopCircularServer()
server_dig_linear              = actions.TaskScoopLinearServer()
server_discard                 = actions.TaskDiscardSampleServer()

# other non-arm lander actions
>>>>>>> 3d3c9ea7
server_light_set_intensity     = actions.LightSetIntensityServer()
server_camera_capture          = actions.CameraCaptureServer()
server_camera_set_exposure     = actions.CameraSetExposureServer()
server_dock_ingest_sample      = actions.DockIngestSampleServer()
server_antenna_pan_tilt        = actions.PanTiltMoveJointsServer()
server_antenna_pan             = actions.PanServer()
server_antenna_tilt            = actions.TiltServer()
server_pan_tilt_move_cartesian = actions.PanTiltMoveCartesianServer()
server_activate_comms          = actions.ActivateCommsServer()

rospy.spin()<|MERGE_RESOLUTION|>--- conflicted
+++ resolved
@@ -15,26 +15,6 @@
 frame_transformer.initialize()
 
 # arm actions
-<<<<<<< HEAD
-server_stop                   = actions.ArmStopServer()
-server_guarded_move           = actions.GuardedMoveServer()
-server_unstow                 = actions.ArmUnstowServer()
-server_stow                   = actions.ArmStowServer()
-server_grind                  = actions.TaskGrindServer()
-server_deliver                = actions.TaskDeliverSampleServer()
-server_move_joint             = actions.ArmMoveJointServer()
-server_move_joints            = actions.ArmMoveJointsServer()
-server_move_cartesian         = actions.ArmMoveCartesianServer()
-server_move_cartesian_guarded = actions.ArmMoveCartesianGuardedServer()
-server_find_surface           = actions.ArmFindSurfaceServer()
-server_move_joint_guarded     = actions.ArmMoveJointsGuardedServer()
-server_dig_circular           = actions.TaskScoopCircularServer()
-server_dig_linear             = actions.TaskScoopLinearServer()
-server_discard                = actions.TaskDiscardSampleServer()
-
-# other non-arm lander actions
-server_fault_clear             = actions.FaultClearServer()
-=======
 server_stop                    = actions.ArmStopServer()
 server_guarded_move            = actions.GuardedMoveServer()
 server_unstow                  = actions.ArmUnstowServer()
@@ -52,7 +32,7 @@
 server_discard                 = actions.TaskDiscardSampleServer()
 
 # other non-arm lander actions
->>>>>>> 3d3c9ea7
+server_fault_clear             = actions.FaultClearServer()
 server_light_set_intensity     = actions.LightSetIntensityServer()
 server_camera_capture          = actions.CameraCaptureServer()
 server_camera_set_exposure     = actions.CameraSetExposureServer()
