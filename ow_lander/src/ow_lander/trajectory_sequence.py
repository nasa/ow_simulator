--- conflicted
+++ resolved
@@ -4,12 +4,10 @@
 
 import rospy
 import time
-<<<<<<< HEAD
 import math
 from numpy import arange
-=======
+
 import moveit_commander
->>>>>>> af0e2423
 from moveit_msgs.srv import GetPositionFK
 from moveit_msgs.msg import RobotTrajectory, MoveItErrorCodes
 from trajectory_msgs.msg import JointTrajectory, JointTrajectoryPoint
