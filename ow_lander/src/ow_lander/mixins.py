# The Notices and Disclaimers for Ocean Worlds Autonomy Testbed for Exploration
# Research and Simulation can be found in README.md in the root directory of
# this repository.

"""Defines action server mixin classes. If there is need for 2 or more action
servers that perform similar operations, define a shared mixin class for them
here. Presently only arm mixin classes exist in this module, but it can also
define non-arm mixins.
"""

import sys
from abc import ABC, abstractmethod
import rospy
import moveit_commander
from tf2_geometry_msgs import do_transform_pose
from std_msgs.msg import Float64
from sensor_msgs.msg import JointState
from geometry_msgs.msg import Pose, PoseStamped, PointStamped

from ow_lander.arm_interface import ArmInterface
from ow_lander.trajectory_planner import ArmTrajectoryPlanner
from ow_lander.subscribers import LinkStateSubscriber, JointAnglesSubscriber
from ow_lander.common import (radians_equivalent, in_closed_range,
                              create_most_recent_header)
from ow_lander import math3d
from ow_lander.frame_transformer import FrameTransformer
from ow_lander import constants

class ArmActionMixin:
  """Enables an action server to control the OceanWATERS arm. This or one of its
  children classes must be placed first in the inheritance statement.
  e.g.
  class FooArmActionServer(ArmActionMixin, ActionServerBase):
    ...
  """
  def __init__(self, *args, **kwargs):
    super().__init__(*args, **kwargs)
    # initialize moveit interface for arm control
    moveit_commander.roscpp_initialize(sys.argv)
    # initialize/reference trajectory planner singleton (for external use)
    self._planner = ArmTrajectoryPlanner()
    # initialize/reference
    self._arm = ArmInterface()
    # initialize interface for querying scoop tip position
    self._arm_tip_monitor = LinkStateSubscriber('lander::l_scoop_tip')
    self._start_server()

  def publish_feedback_cb(self):
    """Publishes the action's feedback. Most arm actions publish the scoop tip
    position under the name "current" in their feedback, so that is what this
    method does by default, but it can be overridden by the child class.
    """
    self._publish_feedback(current=self._arm_tip_monitor.get_link_position())


class ArmTrajectoryMixin(ArmActionMixin, ABC):

  def __init__(self, *args, **kwargs):
    super().__init__(*args, **kwargs)

  def execute_action(self, goal):
    try:
      self._arm.checkout_arm(self.name)
      plan = self.plan_trajectory(goal)
      self._arm.execute_arm_trajectory(plan)
    except RuntimeError as err:
      self._arm.checkin_arm(self.name)
      self._set_aborted(str(err))
    else:
      self._arm.checkin_arm(self.name)
      self._set_succeeded("Arm trajectory succeeded")

  @abstractmethod
  def plan_trajectory(self, goal):
    pass


class GrinderTrajectoryMixin(ArmActionMixin, ABC):

  def __init__(self, *args, **kwargs):
    super().__init__(*args, **kwargs)

  def _cleanup(self):
    self._arm.switch_to_arm_controller()
    self._arm.checkin_arm(self.name)

  def execute_action(self, goal):
    try:
      self._arm.checkout_arm(self.name)
      self._arm.switch_to_grinder_controller()
      plan = self.plan_trajectory(goal)
      self._arm.execute_arm_trajectory(plan,
        action_feedback_cb=self.publish_feedback_cb)
    except RuntimeError as err:
      self._cleanup()
      self._set_aborted(str(err),
        final=self._arm_tip_monitor.get_link_position())
    else:
      self._cleanup()
      self._set_succeeded(f"{self.name} trajectory succeeded",
        final=self._arm_tip_monitor.get_link_position())

  @abstractmethod
  def plan_trajectory(self, goal):
    pass


class FrameMixin:
  """Can be inherited by an arm action that operates in different frames.
  DOES NOT implement an arm interface, and so must be inherited along with ArmActionMixin or one of its children.
  """

  COMPARISON_FRAME = 'world'

  @classmethod
<<<<<<< HEAD
  def interpret_frame_goal(cls, goal):
    if goal.frame not in constants.FRAME_ID_MAP:
      return None, None
    # selecting relative is the same as selecting the Tool frame and vice versa
    relative = goal.relative or goal.frame == constants.FRAME_TOOL
    frame_id = constants.FRAME_ID_MAP[constants.FRAME_TOOL] if relative else \
               constants.FRAME_ID_MAP[goal.frame]
    return frame_id, relative

  @classmethod
  def get_current_tool_transform(cls):
    tool_transform = FrameTransformer().lookup_transform(
      cls.COMPARISON_FRAME, constants.FRAME_ID_TOOL, rospy.Time.now())
    if tool_transform is None:
      raise RuntimeError("Failed to lookup TOOL frame transform")
    return tool_transform
=======
  def get_comparison_transform(cls, source_frame):
    transform = FrameTransformer().lookup_transform(cls.COMPARISON_FRAME,
                                                    source_frame)
    if transform is None:
      raise RuntimeError("Failed to acquire transform")
    return transform
>>>>>>> e1a4a87f

  @classmethod
  def poses_equivalent(cls, pose1, pose2):
    return math3d.poses_approx_equivalent(pose1, pose2,
      constants.ARM_POSE_METER_TOLERANCE, constants.ARM_POSE_RADIAN_TOLERANCE)

  @classmethod
  def get_frame_id_from_index(cls, frame):
    if frame not in constants.FRAME_ID_MAP:
      raise RuntimeError(f"Unrecognized frame index {frame}. "
                         f"Options are {str(constants.FRAME_ID_MAP)}")
    # selecting relative is the same as selecting the Tool frame and vice versa
    return constants.FRAME_ID_MAP[frame]

  @classmethod
  def validate_normalization(cls, x):
    """Normalize a vector/quaternion, or reject if all elements are zero.
    x -- Vector3 or Quaternion
    returns normalized form of x or raise an error if all elements of x are zero
    """
    is_quaternion = hasattr(x, 'w')
    dp = math3d.dot(x, x)
    if dp == 0:
      INVALID_ERROR = "{meaning} is the zero-{geometry} and cannot represent " \
                      "a {represents}"
      if is_quaternion:
        raise RuntimeError(
          INVALID_ERROR.format(
            meaning='Orientation', geometry='quaternion', represents='rotation')
        )
      else:
        raise RuntimeError(
          INVALID_ERROR.format(
            meaning='Normal', geometry='vector', represents='direction')
        )
      return None
    elif dp != 1.0:
      n = math3d.normalize(x)
      MODIFIED_WARN = "{meaning} is not normalized and will be interpreted " \
                      "as {value} instead of the provided value"
      if is_quaternion:
        rospy.logwarn(MODIFIED_WARN.format(
          meaning='Orientation', value=f"({n.x}, {n.y}, {n.z}, {n.w})"))
      else:
        rospy.logwarn(MODIFIED_WARN.format(
          meaning='Normal', value=f"({n.x}, {n.y}, {n.z})"))
      return n
    else:
      return x

  def __init__(self, end_effector = 'l_scoop_link', *args, **kwargs):
    self._end_effector = end_effector
    super().__init__(*args, **kwargs)

  def get_intended_position(self, frame_index, move_relative, position):
    frame_id = self.get_frame_id_from_index(frame_index)
    intended_position = position
    if move_relative:
      # treat as additive to the current pose
      current_position = self.get_end_effector_pose(frame_id).pose.position
      if current_position == None:
        raise RuntimeError("Failed to query current end-effector position in "
                           f"the {frame_id} frame. Cannot perform relative "
                           "motion.")
      intended_position = math3d.add(current_position, position)
    return PointStamped(header=create_most_recent_header(frame_id),
                        point=intended_position)

  def get_intended_pose(self, frame_index, move_relative, pose):
    frame_id = self.get_frame_id_from_index(frame_index)
    position = pose.position
    orientation = self.validate_normalization(pose.orientation)
    intended_pose = Pose(position, orientation)
    if move_relative:
      # treat as additive to the current pose
      current_pose = self.get_end_effector_pose(frame_id).pose
      if current_pose == None:
        raise RuntimeError("Failed to query current end-effector pose in the"
                           f"{frame_id} frame. Cannot perform relative motion.")
      intended_pose = Pose(
        math3d.add(current_pose.position, position),
        math3d.quaternion_multiply(current_pose.orientation, orientation)
      )
    return PoseStamped(header=create_most_recent_header(frame_id),
                       pose=intended_pose)

  def verify_pose_reached(self, intended_pose, transform):
    expected = do_transform_pose(intended_pose, transform)
    actual = self.get_end_effector_pose(self.COMPARISON_FRAME)
    return self.poses_equivalent(expected.pose, actual.pose)

  def get_end_effector_pose(self, frame_id='base_link'):
    return self._planner.get_end_effector_pose(self._end_effector, frame_id)

  def plan_end_effector_to_pose(self, pose):
    return self._planner.plan_arm_to_pose(pose, self._end_effector)


class ModifyJointValuesMixin(ArmActionMixin, ABC):

  def __init__(self, *args, **kwargs):
    super().__init__(*args, **kwargs)
    self._arm_joints_monitor = JointAnglesSubscriber(constants.ARM_JOINTS)

  def angles_reached(self, target_angles):
    actual = self._arm_joints_monitor.get_joint_positions()
    return all(
      [
        radians_equivalent(a, b, constants.ARM_JOINT_TOLERANCE)
          for a, b in zip(actual, target_angles)
      ]
    )

  def publish_feedback_cb(self):
    self._publish_feedback(
      angles=self._arm_joints_monitor.get_joint_positions())

  def execute_action(self, goal):
    try:
      self._arm.checkout_arm(self.name)
      new_positions = self.modify_joint_positions(goal)
      plan = self._planner.plan_arm_to_joint_angles(new_positions)
      self._arm.execute_arm_trajectory(plan,
        action_feedback_cb=self.publish_feedback_cb)
    except (RuntimeError, moveit_commander.exception.MoveItCommanderException) \
        as err:
      self._arm.checkin_arm(self.name)
      self._set_aborted(str(err),
        final_angles=self._arm_joints_monitor.get_joint_positions())
    else:
      self._arm.checkin_arm(self.name)
      if self.angles_reached(new_positions):
        self._set_succeeded("Arm joints moved successfully",
          final_angles=self._arm_joints_monitor.get_joint_positions())
      else:
        self._set_aborted("Arm joints failed to reach intended target angles",
          final_angles=self._arm_joints_monitor.get_joint_positions())

  @abstractmethod
  def modify_joint_positions(self, goal):
    pass

class PanTiltMoveMixin:

  JOINT_STATES_TOPIC = "/joint_states"

  def __init__(self, *args, **kwargs):
    super().__init__(*args, **kwargs)
    ANTENNA_PAN_POS_TOPIC  = '/ant_pan_position_controller/command'
    ANTENNA_TILT_POS_TOPIC = '/ant_tilt_position_controller/command'
    self._pan_pub = rospy.Publisher(
      ANTENNA_PAN_POS_TOPIC, Float64, queue_size=1)
    self._tilt_pub = rospy.Publisher(
      ANTENNA_TILT_POS_TOPIC, Float64, queue_size=1)
    self._subscriber = rospy.Subscriber(
      self.JOINT_STATES_TOPIC, JointState, self._handle_joint_states)
    self._start_server()

  def _handle_joint_states(self, data):
    # position of pan and tilt of the lander is obtained from JointStates
    try:
      self._pan_pos = data.position[constants.JOINT_STATES_MAP["j_ant_pan"]]
      self._tilt_pos = data.position[constants.JOINT_STATES_MAP["j_ant_tilt"]]
    except KeyError as err:
      rospy.logerr_throttle(1,
        f"PanTiltMoveMixin: {err}; joint value missing in "\
        f"{self.JOINT_STATES_TOPIC} topic")
      return

  def move_pan_and_tilt(self, pan, tilt):
    if not in_closed_range(pan, constants.PAN_MIN, constants.PAN_MAX):
      raise RuntimeError(f"Requested pan {pan} is not within allowed limits.")
    if not in_closed_range(tilt, constants.TILT_MIN, constants.TILT_MAX):
      raise RuntimeError(f"Requested tilt {tilt} is not within allowed limits.")

    # publish requested values to start pan/tilt trajectory
    self._pan_pub.publish(pan)
    self._tilt_pub.publish(tilt)

    # FIXME: The outcome of ReferenceMission1 happens to be closely tied to
    #        the value of FREQUENCY. When a fast frequency was selected (10 Hz),
    #        the image used to identify a sample location would be slightly to
    #        the right than the image would have been if the frequency is set to
    #        1 Hz, which would result in a sample location being selected that
    #        is about half a meter closer to the lander than otherwise.
    #        Such a dependency on FREQUENCY should not occur and implies that
    #        the loop terminates before the antenna mast has completed its
    #        movement. This breaks the synchronicity of actions, and therefore
    #        of PLEXIL commands.
    #        The loop break should instead trigger when both antenna joint
    #        velocities are near enough to zero.
    #         This issue is captured by OW-1105
    # loop until pan/tilt reach their goal values
    FREQUENCY = 1 # Hz
    TIMEOUT = 60 # seconds
    rate = rospy.Rate(FREQUENCY)
    for i in range(0, int(TIMEOUT * FREQUENCY)):
      if self._is_preempt_requested():
        return False
      # publish feedback message
      self.publish_feedback_cb()
      # check if joints have arrived at their goal values
      if radians_equivalent(pan, self._pan_pos, constants.PAN_TOLERANCE) and \
          radians_equivalent(tilt, self._tilt_pos, constants.TILT_TOLERANCE):
        return True
      rate.sleep()
    raise RuntimeError("Timed out waiting for pan/tilt values to reach goal.")

  # NOTE: the following move_pan and move_tilt functions have been
  # dumbly factored out of the previous function.  The FIXME comments
  # above have been omitted but apply.  A more refined refactoring is
  # left to a future iteration.

  def move_pan(self, pan):
    if not in_closed_range(pan, constants.PAN_MIN, constants.PAN_MAX):
      raise RuntimeError(f"Requested pan {pan} is not within allowed limits.")

    # publish requested values to start pan trajectory
    self._pan_pub.publish(pan)

    FREQUENCY = 1 # Hz
    TIMEOUT = 60 # seconds
    rate = rospy.Rate(FREQUENCY)
    for i in range(0, int(TIMEOUT * FREQUENCY)):
      if self._is_preempt_requested():
        return False
      # publish feedback message
      self.publish_feedback_cb()
      # check if joints have arrived at their goal values
      if radians_equivalent(pan, self._pan_pos, constants.PAN_TOLERANCE):
        return True
      rate.sleep()
    raise RuntimeError("Timed out waiting for pan value to reach goal.")

  def move_tilt(self, tilt):
    if not in_closed_range(tilt, constants.TILT_MIN, constants.TILT_MAX):
      raise RuntimeError(f"Requested tilt {tilt} is not within allowed limits.")

    # publish requested values to start tilt trajectory
    self._tilt_pub.publish(tilt)

    FREQUENCY = 1 # Hz
    TIMEOUT = 60 # seconds
    rate = rospy.Rate(FREQUENCY)
    for i in range(0, int(TIMEOUT * FREQUENCY)):
      if self._is_preempt_requested():
        return False
      # publish feedback message
      self.publish_feedback_cb()
      # check if joints have arrived at their goal values
      if radians_equivalent(tilt, self._tilt_pos, constants.TILT_TOLERANCE):
        return True
      rate.sleep()
    raise RuntimeError("Timed out waiting for tilt value to reach goal.")

  def publish_feedback_cb(self):
    """overrideable"""
    pass<|MERGE_RESOLUTION|>--- conflicted
+++ resolved
@@ -113,31 +113,12 @@
   COMPARISON_FRAME = 'world'
 
   @classmethod
-<<<<<<< HEAD
-  def interpret_frame_goal(cls, goal):
-    if goal.frame not in constants.FRAME_ID_MAP:
-      return None, None
-    # selecting relative is the same as selecting the Tool frame and vice versa
-    relative = goal.relative or goal.frame == constants.FRAME_TOOL
-    frame_id = constants.FRAME_ID_MAP[constants.FRAME_TOOL] if relative else \
-               constants.FRAME_ID_MAP[goal.frame]
-    return frame_id, relative
-
-  @classmethod
-  def get_current_tool_transform(cls):
-    tool_transform = FrameTransformer().lookup_transform(
-      cls.COMPARISON_FRAME, constants.FRAME_ID_TOOL, rospy.Time.now())
-    if tool_transform is None:
-      raise RuntimeError("Failed to lookup TOOL frame transform")
-    return tool_transform
-=======
   def get_comparison_transform(cls, source_frame):
-    transform = FrameTransformer().lookup_transform(cls.COMPARISON_FRAME,
-                                                    source_frame)
+    transform = FrameTransformer().lookup_transform(
+      cls.COMPARISON_FRAME, source_frame, rospy.Time.now())
     if transform is None:
       raise RuntimeError("Failed to acquire transform")
     return transform
->>>>>>> e1a4a87f
 
   @classmethod
   def poses_equivalent(cls, pose1, pose2):
