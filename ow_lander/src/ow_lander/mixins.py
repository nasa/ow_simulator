# The Notices and Disclaimers for Ocean Worlds Autonomy Testbed for Exploration
# Research and Simulation can be found in README.md in the root directory of
# this repository.

"""Defines action server mixin classes. If there is need for 2 or more action
servers that perform similar operations, define a shared mixin class for them
here. Presently only arm mixin classes exist in this module, but it can also
define non-arm mixins.
"""

import sys
from abc import ABC, abstractmethod
import rospy
import moveit_commander
from tf2_geometry_msgs import do_transform_pose
from std_msgs.msg import Float64
from sensor_msgs.msg import JointState

from ow_lander.arm_interface import ArmInterface
from ow_lander.trajectory_planner import ArmTrajectoryPlanner
from ow_lander.subscribers import LinkStateSubscriber, JointAnglesSubscriber
from ow_lander.common import radians_equivalent, in_closed_range
from ow_lander import math3d
from ow_lander.frame_transformer import FrameTransformer
from ow_lander import constants

class ArmActionMixin:
  """Enables an action server to control the OceanWATERS arm. This or one of its
  children classes must be placed first in the inheritance statement.
  e.g.
  class FooArmActionServer(ArmActionMixin, ActionServerBase):
    ...
  """
  def __init__(self, *args, **kwargs):
    super().__init__(*args, **kwargs)
    # initialize moveit interface for arm control
    moveit_commander.roscpp_initialize(sys.argv)
    # initialize/reference trajectory planner singleton (for external use)
    self._planner = ArmTrajectoryPlanner()
    # initialize/reference
    self._arm = ArmInterface()
    # initialize interface for querying scoop tip position
    self._arm_tip_monitor = LinkStateSubscriber('lander::l_scoop_tip')
    self._start_server()

  def publish_feedback_cb(self):
    """Publishes the action's feedback. Most arm actions publish the scoop tip
    position under the name "current" in their feedback, so that is what this
    method does by default, but it can be overridden by the child class.
    """
    self._publish_feedback(current=self._arm_tip_monitor.get_link_position())


class ArmTrajectoryMixin(ArmActionMixin, ABC):

  def __init__(self, *args, **kwargs):
    super().__init__(*args, **kwargs)

  def execute_action(self, goal):
    try:
      self._arm.checkout_arm(self.name)
      plan = self.plan_trajectory(goal)
      self._arm.execute_arm_trajectory(plan)
    except RuntimeError as err:
      self._arm.checkin_arm(self.name)
      self._set_aborted(str(err))
    else:
      self._arm.checkin_arm(self.name)
      self._set_succeeded("Arm trajectory succeeded")

  @abstractmethod
  def plan_trajectory(self, goal):
    pass


# DEPRECTATED: This version that provides current and final positions will be
#              removed as a result of command unification. For new or
#              transitioned arm trajectory actions, use ArmTrajectoryMixin
#              instead
class ArmTrajectoryMixinOld(ArmActionMixin, ABC):

  def __init__(self, *args, **kwargs):
    super().__init__(*args, **kwargs)

  def execute_action(self, goal):
    try:
      self._arm.checkout_arm(self.name)
      plan = self.plan_trajectory(goal)
      self._arm.execute_arm_trajectory(plan,
        action_feedback_cb=self.publish_feedback_cb)
    except RuntimeError as err:
      self._arm.checkin_arm(self.name)
      self._set_aborted(str(err),
        final=self._arm_tip_monitor.get_link_position())
    else:
      self._arm.checkin_arm(self.name)
      self._set_succeeded(f"{self.name} trajectory succeeded",
        final=self._arm_tip_monitor.get_link_position())

  @abstractmethod
  def plan_trajectory(self, goal):
    pass

class GrinderTrajectoryMixin(ArmActionMixin, ABC):

  def __init__(self, *args, **kwargs):
    super().__init__(*args, **kwargs)

  def _cleanup(self):
    self._arm.switch_to_arm_controller()
    self._arm.checkin_arm(self.name)

  def execute_action(self, goal):
    try:
      self._arm.checkout_arm(self.name)
      self._arm.switch_to_grinder_controller()
      plan = self.plan_trajectory(goal)
      self._arm.execute_arm_trajectory(plan,
        action_feedback_cb=self.publish_feedback_cb)
    except RuntimeError as err:
      self._cleanup()
      self._set_aborted(str(err),
        final=self._arm_tip_monitor.get_link_position())
    else:
      self._cleanup()
      self._set_succeeded(f"{self.name} trajectory succeeded",
        final=self._arm_tip_monitor.get_link_position())

  @abstractmethod
  def plan_trajectory(self, goal):
    pass


class FrameMixin:
  """Can be inherited by ArmMoveActions that modify pose. DOES NOT implement an
  arm interface, and so must be inherited along with ArmActionMixin or one of
  its children.
  """

  COMPARISON_FRAME = 'world'
  END_EFFECTOR = 'l_scoop_tip'
<<<<<<< HEAD
  END_EFFECTOR_FRAME = 'base_link'
=======
>>>>>>> e985c18f

  @classmethod
  def interpret_frame_goal(cls, goal):
    if goal.frame not in constants.FRAME_ID_MAP:
      return None, None
    # selecting relative is the same as selecting the Tool frame and vice versa
    relative = goal.relative or goal.frame == constants.FRAME_TOOL
    frame_id = constants.FRAME_ID_MAP[constants.FRAME_TOOL] if relative else \
               constants.FRAME_ID_MAP[goal.frame]
    return frame_id, relative

  @classmethod
  def get_tool_transform(cls):
    tool_transform = FrameTransformer().lookup_transform(
      cls.COMPARISON_FRAME, constants.FRAME_ID_TOOL)
    if tool_transform is None:
      raise RuntimeError("Failed to lookup TOOL frame transform")
    return tool_transform

  @classmethod
  def poses_equivalent(cls, pose1, pose2):
    return math3d.poses_approx_equivalent(pose1, pose2,
      constants.ARM_POSE_METER_TOLERANCE, constants.ARM_POSE_RADIAN_TOLERANCE)

  @classmethod
  def get_intended_end_effector_pose(cls, pose, transform=None):
    if transform is None:
      return FrameTransformer().transform(pose, cls.COMPARISON_FRAME)
    else:
      return do_transform_pose(pose, transform)

  def __init__(self, *args, **kwargs):
    super().__init__(*args, **kwargs)

<<<<<<< HEAD
  def get_end_effector_pose(self, frame_id='world'):
=======
  def get_end_effector_pose(self, frame_id='base_link'):
>>>>>>> e985c18f
    return self._planner.get_end_effector_pose(self.END_EFFECTOR, frame_id)

class ModifyJointValuesMixin(ArmActionMixin, ABC):

  def __init__(self, *args, **kwargs):
    super().__init__(*args, **kwargs)
    self._arm_joints_monitor = JointAnglesSubscriber(constants.ARM_JOINTS)

  # NOTE: these two helper functions are hacky work-arounds necessary because
  #       ArmMoveJoints.action uses wrong names in feedback and result (OW-950)
  def __format_result(self):
    return {self.result_type.__slots__[0] : self._arm_joints_monitor
      .get_joint_positions()}
  def __format_feedback(self):
    return {self.feedback_type.__slots__[0] : self._arm_joints_monitor
      .get_joint_positions()}

  def angles_reached(self, target_angles):
    actual = self._arm_joints_monitor.get_joint_positions()
    return all(
      [
        radians_equivalent(a, b, constants.ARM_JOINT_TOLERANCE)
          for a, b in zip(actual, target_angles)
      ]
    )

  def publish_feedback_cb(self):
    self._publish_feedback(**self.__format_feedback())

  def execute_action(self, goal):
    try:
      self._arm.checkout_arm(self.name)
      new_positions = self.modify_joint_positions(goal)
      plan = self._planner.plan_arm_to_joint_angles(new_positions)
      self._arm.execute_arm_trajectory(plan,
        action_feedback_cb=self.publish_feedback_cb)
    except (RuntimeError, moveit_commander.exception.MoveItCommanderException) \
        as err:
      self._arm.checkin_arm(self.name)
      self._set_aborted(str(err),
        **self.__format_result(self._arm_joints_monitor.get_joint_positions()))
    else:
      self._arm.checkin_arm(self.name)
      if self.angles_reached(new_positions):
        self._set_succeeded("Arm joints moved successfully",
          **self.__format_result())
      else:
        self._set_aborted("Arm joints failed to reach intended target angles",
          **self.__format_result())

  @abstractmethod
  def modify_joint_positions(self, goal):
    pass

class PanTiltMoveMixin:

  JOINT_STATES_TOPIC = "/joint_states"

  def __init__(self, *args, **kwargs):
    super().__init__(*args, **kwargs)
    ANTENNA_PAN_POS_TOPIC  = '/ant_pan_position_controller/command'
    ANTENNA_TILT_POS_TOPIC = '/ant_tilt_position_controller/command'
    self._pan_pub = rospy.Publisher(
      ANTENNA_PAN_POS_TOPIC, Float64, queue_size=1)
    self._tilt_pub = rospy.Publisher(
      ANTENNA_TILT_POS_TOPIC, Float64, queue_size=1)
    self._subscriber = rospy.Subscriber(
      self.JOINT_STATES_TOPIC, JointState, self._handle_joint_states)
    self._start_server()

  def _handle_joint_states(self, data):
    # position of pan and tilt of the lander is obtained from JointStates
    try:
      self._pan_pos = data.position[constants.JOINT_STATES_MAP["j_ant_pan"]]
      self._tilt_pos = data.position[constants.JOINT_STATES_MAP["j_ant_tilt"]]
    except KeyError as err:
      rospy.logerr_throttle(1,
        f"PanTiltMoveMixin: {err}; joint value missing in "\
        f"{self.JOINT_STATES_TOPIC} topic")
      return

  def move_pan_and_tilt(self, pan, tilt):
    # FIXME: tolerance should not be necessary once the float precision
    #        problem is fixed by command unification (OW-1085)
    if not in_closed_range(pan, constants.PAN_MIN, constants.PAN_MAX,
                           constants.PAN_TILT_INPUT_TOLERANCE):
      raise RuntimeError(f"Requested pan {pan} is not within allowed limits.")
    if not in_closed_range(tilt, constants.TILT_MIN, constants.TILT_MAX,
                           constants.PAN_TILT_INPUT_TOLERANCE):
      raise RuntimeError(f"Requested tilt {tilt} is not within allowed limits.")

    # publish requested values to start pan/tilt trajectory
    self._pan_pub.publish(pan)
    self._tilt_pub.publish(tilt)

    # FIXME: The outcome of ReferenceMission1 happens to be closely tied to
    #        the value of FREQUENCY. When a fast frequency was selected (10 Hz),
    #        the image used to identify a sample location would be slightly to
    #        the right than the image would have been if the frequency is set to
    #        1 Hz, which would result in a sample location being selected that
    #        is about half a meter closer to the lander than otherwise.
    #        Such a dependency on FREQUENCY should not occur and implies that
    #        the loop terminates before the antenna mast has completed its
    #        movement. This breaks the synchronicity of actions, and therefore
    #        of PLEXIL commands.
    #        The loop break should instead trigger when both antenna joint
    #        velocities are near enough to zero.
    #         This issue is captured by OW-1105
    # loop until pan/tilt reach their goal values
    FREQUENCY = 1 # Hz
    TIMEOUT = 60 # seconds
    rate = rospy.Rate(FREQUENCY)
    for i in range(0, int(TIMEOUT * FREQUENCY)):
      if self._is_preempt_requested():
        return False
      # publish feedback message
      self.publish_feedback_cb()
      # check if joints have arrived at their goal values
      if radians_equivalent(pan, self._pan_pos, constants.PAN_TOLERANCE) and \
          radians_equivalent(tilt, self._tilt_pos, constants.TILT_TOLERANCE):
        return True
      rate.sleep()
    raise RuntimeError("Timed out waiting for pan/tilt values to reach goal.")

# NOTE: the following move_pan and move_tilt functions have been
# dumbly factored out of the previous function.  The FIXME comments
# above have been omitted but apply.  A more refined refactoring is
# left to a future iteration.

  def move_pan(self, pan):
    if not in_closed_range(pan, constants.PAN_MIN, constants.PAN_MAX,
                           constants.PAN_TILT_INPUT_TOLERANCE):
      raise RuntimeError(f"Requested pan {pan} is not within allowed limits.")

    # publish requested values to start pan trajectory
    self._pan_pub.publish(pan)

    FREQUENCY = 1 # Hz
    TIMEOUT = 60 # seconds
    rate = rospy.Rate(FREQUENCY)
    for i in range(0, int(TIMEOUT * FREQUENCY)):
      if self._is_preempt_requested():
        return False
      # publish feedback message
      self.publish_feedback_cb()
      # check if joints have arrived at their goal values
      if radians_equivalent(pan, self._pan_pos, constants.PAN_TOLERANCE):
        return True
      rate.sleep()
    raise RuntimeError("Timed out waiting for pan value to reach goal.")

  def move_tilt(self, tilt):
    if not in_closed_range(tilt, constants.TILT_MIN, constants.TILT_MAX,
                           constants.PAN_TILT_INPUT_TOLERANCE):
      raise RuntimeError(f"Requested tilt {tilt} is not within allowed limits.")

    # publish requested values to start tilt trajectory
    self._tilt_pub.publish(tilt)

    FREQUENCY = 1 # Hz
    TIMEOUT = 60 # seconds
    rate = rospy.Rate(FREQUENCY)
    for i in range(0, int(TIMEOUT * FREQUENCY)):
      if self._is_preempt_requested():
        return False
      # publish feedback message
      self.publish_feedback_cb()
      # check if joints have arrived at their goal values
      if radians_equivalent(tilt, self._tilt_pos, constants.TILT_TOLERANCE):
        return True
      rate.sleep()
    raise RuntimeError("Timed out waiting for tilt value to reach goal.")

  def publish_feedback_cb(self):
    """overrideable"""
    pass<|MERGE_RESOLUTION|>--- conflicted
+++ resolved
@@ -139,10 +139,6 @@
 
   COMPARISON_FRAME = 'world'
   END_EFFECTOR = 'l_scoop_tip'
-<<<<<<< HEAD
-  END_EFFECTOR_FRAME = 'base_link'
-=======
->>>>>>> e985c18f
 
   @classmethod
   def interpret_frame_goal(cls, goal):
@@ -177,11 +173,7 @@
   def __init__(self, *args, **kwargs):
     super().__init__(*args, **kwargs)
 
-<<<<<<< HEAD
-  def get_end_effector_pose(self, frame_id='world'):
-=======
   def get_end_effector_pose(self, frame_id='base_link'):
->>>>>>> e985c18f
     return self._planner.get_end_effector_pose(self.END_EFFECTOR, frame_id)
 
 class ModifyJointValuesMixin(ArmActionMixin, ABC):
