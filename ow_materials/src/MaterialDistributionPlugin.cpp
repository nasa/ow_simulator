--- conflicted
+++ resolved
@@ -10,11 +10,8 @@
 #include "boost/functional/hash.hpp"
 
 #include "gazebo/rendering/rendering.hh"
-<<<<<<< HEAD
 #include "gazebo/physics/World.hh"
-=======
 #include "cv_bridge/cv_bridge.h"
->>>>>>> 66bbe8a5
 
 #include "ow_materials/BulkExcavation.h"
 
@@ -89,12 +86,9 @@
                                       sdf::ElementPtr sdf)
 {
   gzlog << PLUGIN_NAME << ": loading..." << endl;
-
   m_node_handle = make_unique<ros::NodeHandle>(NODE_NAME);
-
-<<<<<<< HEAD
   m_heightmap = model;
-=======
+
   // populate materials database
   try {
     m_material_db.populate_from_rosparams(NAMESPACE_MATERIALS);
@@ -110,7 +104,6 @@
   //// STUBBED FEATURE: reactivate to implement grinder terramechanics (OW-998)
   // m_pub_bulk_excavation_collision = m_node_handle->advertise<BulkExcavation>(
   //   "/ow_materials/bulk_excavation/collision", 10, false);
-
   // disable material distribution grid, and only compute volume displaced
   ros::param::param(ROSPARAM_SIM_MAT_DIST, m_grid_in_use, true);
   if (!m_grid_in_use) {
@@ -122,13 +115,10 @@
     gzlog << PLUGIN_NAME << ": Plugin successfully loaded." << endl;
     return;
   }
-
   // publish latched, because points will never change
   // message is published later on after the pointcloud has been generated
   m_pub_grid = m_node_handle->advertise<sensor_msgs::PointCloud2>(
     "/ow_materials/grid_points2", 1, true);
-
->>>>>>> 66bbe8a5
 
   if (!sdf->HasElement(PARAMETER_CORNER_A)
       || !sdf->HasElement(PARAMETER_CORNER_B)) {
@@ -188,18 +178,6 @@
     child = child->GetNextElement(PARAMETER_MATERIALS_CHILD);
   }
 
-<<<<<<< HEAD
-=======
-  m_visual_integrator = make_unique<MaterialIntegrator>(
-    m_node_handle.get(), m_grid.get(), TOPIC_MOD_DIFF_VISUAL,
-    "/ow_materials/dug_points2",
-    std::bind(&MaterialDistributionPlugin::handleVisualBulk, this,
-      std::placeholders::_1, std::placeholders::_2),
-    std::bind(&MaterialDistributionPlugin::interpolateColor, this,
-      std::placeholders::_1)
-  );
-
->>>>>>> 66bbe8a5
   //// STUBBED FEATURE: reactivate for grinder terramechanics (OW-998)
   // m_collision_integrator = make_unique<MaterialIntegrator>(
   //   m_node_handle.get(), m_grid.get(),
