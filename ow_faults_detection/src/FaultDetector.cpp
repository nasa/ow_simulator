--- conflicted
+++ resolved
@@ -83,21 +83,11 @@
 void FaultDetector::cameraPublishFaultMessages(bool is_fault)
 {
   ow_faults_detection::CamFaults camera_faults_msg;
-<<<<<<< HEAD
-  auto diff = m_cam_raw_time - m_cam_trigger_time;
-  if (m_cam_trigger_time <= m_cam_raw_time &&  
-    m_cam_raw_time <= m_cam_trigger_time + ros::Duration(2) || 
-    diff < ros::Duration(0) && ros::Duration(-1) < diff) {
-    m_system_faults_flags &= ~SystemFaultsStatus::CAMERA_EXECUTION_ERROR;
-  } else {
+  if (is_fault) {
     m_system_faults_flags |= SystemFaultsStatus::CAMERA_EXECUTION_ERROR;
-=======
-  if (is_fault) {
-    m_system_faults_bitset |= isCamExecutionError;
->>>>>>> 245a78c2
     setComponentFaultsMessage(camera_faults_msg, ComponentFaults::Hardware);
   } else {
-    m_system_faults_bitset &= ~isCamExecutionError;
+    m_system_faults_flags &= ~SystemFaultsStatus::CAMERA_EXECUTION_ERROR;
   }
   publishSystemFaultsMessage();
   m_camera_fault_msg_pub.publish(camera_faults_msg);
