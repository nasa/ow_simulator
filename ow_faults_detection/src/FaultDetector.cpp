// The Notices and Disclaimers for Ocean Worlds Autonomy Testbed for Exploration
// Research and Simulation can be found in README.md in the root directory of
// this repository.

#include "ow_faults_detection/FaultDetector.h"
#include <algorithm>
#include <iomanip>
#include <iostream> 

using namespace ow_lander;
using namespace owl_msgs;

using std::bitset;
using std::string;

constexpr bitset<3> FaultDetector::islowVoltageError;
constexpr bitset<3> FaultDetector::isCapLossError;
constexpr bitset<3> FaultDetector::isThermalError;

FaultDetector::FaultDetector(ros::NodeHandle& nh)
{
  srand (static_cast <unsigned> (time(0)));
  // arm and antenna
  m_joint_states_sub = nh.subscribe( "/flags/joint_states",
                                      10,
                                      &FaultDetector::jointStatesFlagCb,
                                      this);
  // camera
  const char* image_str = "/StereoCamera/left/image_";
  m_camera_original_trigger_sub = nh.subscribe( image_str + string("trigger"),
                                                10, 
                                                &FaultDetector::cameraTriggerCb, 
                                                this);
  m_camera_raw_sub = nh.subscribe( image_str + string("raw"),
                                   10, 
                                   &FaultDetector::cameraRawCb, 
                                   this);
  
  //  power fault publishers and subs
  m_power_soc_sub = nh.subscribe( "/power_system_node/state_of_charge",
                                  10,
                                  &FaultDetector::powerSOCListener,
                                  this);
  m_power_temperature_sub = nh.subscribe( "/power_system_node/battery_temperature",
                                          10,
                                          &FaultDetector::powerTemperatureListener,
                                          this);

  // topics for OWLAT/JPL msgs: system fault messages, see owl_msgs/msg
  m_arm_faults_msg_pub = nh.advertise<owl_msgs::ArmFaultsStatus>("/arm_faults_status", 10);
  m_antenna_fault_msg_pub = nh.advertise<ow_faults_detection::PTFaults>("/faults/pt_faults_status", 10);
  m_camera_faults_msg_pub = nh.advertise<owl_msgs::CameraFaultsStatus>("/camera_faults_status", 10);
  m_power_fault_msg_pub = nh.advertise<ow_faults_detection::PowerFaults>("/faults/power_faults_status", 10);
  m_system_faults_msg_pub = nh.advertise<owl_msgs::SystemFaultsStatus>("/system_faults_status", 10);

}

// Creating Fault Messages
template<typename fault_msg>
void FaultDetector::setFaultsMessageHeader(fault_msg& msg)
{
  msg.header.stamp = ros::Time::now();
  msg.header.frame_id = "world";
}

// publish system messages
void FaultDetector::publishSystemFaultsMessage()
{
  owl_msgs::SystemFaultsStatus system_faults_msg;
  setFaultsMessageHeader(system_faults_msg);
  system_faults_msg.value = m_system_faults_flags;
  m_system_faults_msg_pub.publish(system_faults_msg);
}

//// Publish Camera Messages
void FaultDetector::cameraPublishFaultMessages(bool is_fault)
{
<<<<<<< HEAD
  owl_msgs::CameraFaultsStatus camera_faults_msg;
  auto diff = m_camera_raw_time - m_camera_trigger_time;
  if (m_camera_trigger_time <= m_camera_raw_time &&  
    m_camera_raw_time <= m_camera_trigger_time + ros::Duration(2) || 
    diff < ros::Duration(0) && ros::Duration(-1) < diff) {
    m_system_faults_flags &= ~SystemFaultsStatus::CAMERA_EXECUTION_ERROR;
  } else {
    m_system_faults_flags |= SystemFaultsStatus::CAMERA_EXECUTION_ERROR;
=======
  ow_faults_detection::CamFaults camera_faults_msg;
  if (is_fault) {
    m_system_faults_flags |= SystemFaultsStatus::CAMERA_EXECUTION_ERROR;
    setComponentFaultsMessage(camera_faults_msg, ComponentFaults::Hardware);
  } else {
    m_system_faults_flags &= ~SystemFaultsStatus::CAMERA_EXECUTION_ERROR;
>>>>>>> 2ea6b374
  }
  publishSystemFaultsMessage();
  m_camera_faults_msg_pub.publish(camera_faults_msg);
}

//// Publish Power Faults Messages
void FaultDetector::publishPowerSystemFault()
{
  ow_faults_detection::PowerFaults power_faults_msg;
  //update if fault
  if (m_temperature_fault || m_soc_fault) {
    //system
    m_system_faults_flags |= SystemFaultsStatus::POWER_EXECUTION_ERROR;
    //power
  } else {
    m_system_faults_flags &= ~SystemFaultsStatus::POWER_EXECUTION_ERROR;
  }
  publishSystemFaultsMessage();
  m_power_fault_msg_pub.publish(power_faults_msg);
}

// Listeners
// Arm listeners
bool FaultDetector::isFlagSet(uint joint, const std::vector<uint8_t>& flags) 
{
  unsigned int index;
  auto found = findJointIndex(joint, index);

  if (!found){
    return false;
  }
  if (flags[index] == true){
    return true;
  }
  return false;
}

void FaultDetector::jointStatesFlagCb(const ow_faults_detection::JointStatesFlagConstPtr& msg)
{
  unsigned int index;
  
  // Populate the map once here.
  // This assumes the collection of joints will never change.
  if (m_joint_state_indices.empty()) {
    for (int j = 0; j < NUM_JOINTS; j ++) {
      int index = findPositionInGroup(msg->name, joint_names[j]);
      if (index >= 0)
        m_joint_state_indices.push_back(index);
    }
  }

  bool armFault = false;
  auto armList = {J_SHOU_YAW, J_SHOU_PITCH, J_PROX_PITCH, 
                  J_DIST_PITCH, J_HAND_YAW, J_SCOOP_YAW};
  //ant faults
  m_pan_fault = isFlagSet( J_ANT_PAN, msg->flags);
  m_tilt_fault = isFlagSet( J_ANT_TILT, msg->flags);
  antPublishFaultMessages();

  //arm faults
  for (auto& name : armList) {
    armFault = armFault || isFlagSet( name, msg->flags);
  }

  owl_msgs::ArmFaultsStatus arm_faults_msg;
  if (armFault){
    m_system_faults_flags |= SystemFaultsStatus::ARM_EXECUTION_ERROR;
    arm_faults_msg.value |= ArmFaultsStatus::HARDWARE;
  } else {
    m_system_faults_flags &= ~SystemFaultsStatus::ARM_EXECUTION_ERROR;
    arm_faults_msg.value &= ~ArmFaultsStatus::HARDWARE;
  }

  setFaultsMessageHeader(arm_faults_msg);
  m_arm_faults_msg_pub.publish(arm_faults_msg);
  publishSystemFaultsMessage();
}

template<typename group_t, typename item_t>
int FaultDetector::findPositionInGroup(const group_t& group, const item_t& item)
{
  auto iter = std::find(group.begin(), group.end(), item);
  if (iter == group.end())
    return -1;
  return iter - group.begin();
}

bool FaultDetector::findJointIndex(const unsigned int joint, unsigned int& out_index)
{
  if(joint >= m_joint_state_indices.size())
    return false;

  out_index = m_joint_state_indices[joint];
  return true;
}

//// Antenna Listeners
void FaultDetector::antPublishFaultMessages()
{
  ow_faults_detection::PTFaults ant_fault_msg;
  if (m_pan_fault || m_tilt_fault) {
    m_system_faults_flags |= SystemFaultsStatus::PAN_TILT_EXECUTION_ERROR;
  }else {
    m_system_faults_flags &= ~SystemFaultsStatus::PAN_TILT_EXECUTION_ERROR;
  }
  publishSystemFaultsMessage();
  m_antenna_fault_msg_pub.publish(ant_fault_msg);
}

//// Camera listeners
void FaultDetector::cameraTriggerCb(const std_msgs::Empty& msg)
{
<<<<<<< HEAD
  m_camera_trigger_time = ros::Time::now();
=======
  // fault if camera data is still pending when trigger is received
  if (m_camera_data_pending) {
    cameraPublishFaultMessages(true);
  }
  m_camera_data_pending = true;
>>>>>>> 2ea6b374
}

void FaultDetector::cameraRawCb(const sensor_msgs::Image& msg)
{
<<<<<<< HEAD
  m_camera_raw_time = ros::Time::now();
=======
  // exonerate fault when camera_raw data is received
  cameraPublishFaultMessages(false);
  m_camera_data_pending = false;
>>>>>>> 2ea6b374
}

//// Power Topic Listeners
void FaultDetector::powerTemperatureListener(const std_msgs::Float64& msg)
{
  m_temperature_fault = msg.data > THERMAL_MAX;
  publishPowerSystemFault();
}
 
void FaultDetector::powerSOCListener(const std_msgs::Float64& msg)
{
  float newSOC = msg.data;
  if (isnan(m_last_SOC)){
    m_last_SOC = newSOC;
  }
  m_soc_fault = ((newSOC <= SOC_MIN)  ||
                (!isnan(m_last_SOC) &&
                ((abs(m_last_SOC - newSOC) / m_last_SOC) >= SOC_MAX_DIFF )));
  publishPowerSystemFault();
  m_last_SOC = newSOC;
}<|MERGE_RESOLUTION|>--- conflicted
+++ resolved
@@ -75,23 +75,11 @@
 //// Publish Camera Messages
 void FaultDetector::cameraPublishFaultMessages(bool is_fault)
 {
-<<<<<<< HEAD
   owl_msgs::CameraFaultsStatus camera_faults_msg;
-  auto diff = m_camera_raw_time - m_camera_trigger_time;
-  if (m_camera_trigger_time <= m_camera_raw_time &&  
-    m_camera_raw_time <= m_camera_trigger_time + ros::Duration(2) || 
-    diff < ros::Duration(0) && ros::Duration(-1) < diff) {
-    m_system_faults_flags &= ~SystemFaultsStatus::CAMERA_EXECUTION_ERROR;
-  } else {
-    m_system_faults_flags |= SystemFaultsStatus::CAMERA_EXECUTION_ERROR;
-=======
-  ow_faults_detection::CamFaults camera_faults_msg;
   if (is_fault) {
     m_system_faults_flags |= SystemFaultsStatus::CAMERA_EXECUTION_ERROR;
-    setComponentFaultsMessage(camera_faults_msg, ComponentFaults::Hardware);
   } else {
     m_system_faults_flags &= ~SystemFaultsStatus::CAMERA_EXECUTION_ERROR;
->>>>>>> 2ea6b374
   }
   publishSystemFaultsMessage();
   m_camera_faults_msg_pub.publish(camera_faults_msg);
@@ -204,26 +192,18 @@
 //// Camera listeners
 void FaultDetector::cameraTriggerCb(const std_msgs::Empty& msg)
 {
-<<<<<<< HEAD
-  m_camera_trigger_time = ros::Time::now();
-=======
   // fault if camera data is still pending when trigger is received
   if (m_camera_data_pending) {
     cameraPublishFaultMessages(true);
   }
   m_camera_data_pending = true;
->>>>>>> 2ea6b374
 }
 
 void FaultDetector::cameraRawCb(const sensor_msgs::Image& msg)
 {
-<<<<<<< HEAD
-  m_camera_raw_time = ros::Time::now();
-=======
   // exonerate fault when camera_raw data is received
   cameraPublishFaultMessages(false);
   m_camera_data_pending = false;
->>>>>>> 2ea6b374
 }
 
 //// Power Topic Listeners
