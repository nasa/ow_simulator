cmake_minimum_required(VERSION 3.0.2)
project(ow_faults_detection)

set(EXEC_NAME faults_detection)

## Find catkin macros and libraries
## if COMPONENTS list like find_package(catkin REQUIRED COMPONENTS xyz)
## is used, also find other catkin packages
find_package(catkin REQUIRED COMPONENTS
  dynamic_reconfigure
  roscpp
  rospy
  ow_lander
  owl_msgs
  std_msgs
  message_generation
)

## System dependencies are found with CMake's conventions
# find_package(Boost REQUIRED COMPONENTS system)


## Uncomment this if the package has a setup.py. This macro ensures
## modules and global scripts declared therein get installed
## See http://ros.org/doc/api/catkin/html/user_guide/setup_dot_py.html
# catkin_python_setup()

################################################
## Declare ROS messages, services and actions ##
################################################

## To declare and build messages, services or actions from within this
## package, follow these steps:
## * Let MSG_DEP_SET be the set of packages whose message types you use in
##   your messages/services/actions (e.g. std_msgs, actionlib_msgs, ...).
## * In the file package.xml:
##   * add a build_depend tag for "message_generation"
##   * add a build_depend and a exec_depend tag for each package in MSG_DEP_SET
##   * If MSG_DEP_SET isn't empty the following dependency has been pulled in
##     but can be declared for certainty nonetheless:
##     * add a exec_depend tag for "message_runtime"
## * In this file (CMakeLists.txt):
##   * add "message_generation" and every package in MSG_DEP_SET to
##     find_package(catkin REQUIRED COMPONENTS ...)
##   * add "message_runtime" and every package in MSG_DEP_SET to
##     catkin_package(CATKIN_DEPENDS ...)
##   * uncomment the add_*_files sections below as needed
##     and list every .msg/.srv/.action file to be processed
##   * uncomment the generate_messages entry below
##   * add every package in MSG_DEP_SET to generate_messages(DEPENDENCIES ...)

## Generate messages in the 'msg' folder
add_message_files(
  FILES
<<<<<<< HEAD
  PTFaults.msg
=======
  PowerFaults.msg
>>>>>>> 0be4f8f4
  JointStatesFlag.msg
)

## Generate services in the 'srv' folder
# add_service_files(
#   FILES
#   Service1.srv
#   Service2.srv
# )

## Generate actions in the 'action' folder
# add_action_files(
#   FILES
#   Action1.action
#   Action2.action
# )

# ## Generate added messages and services with any dependencies listed here
generate_messages(
  DEPENDENCIES
  owl_msgs
  std_msgs  # Or other packages containing msgs
)

################################################
## Declare ROS dynamic reconfigure parameters ##
################################################

## To declare and build dynamic reconfigure parameters within this
## package, follow these steps:
## * In the file package.xml:
##   * add a build_depend and a exec_depend tag for "dynamic_reconfigure"
## * In this file (CMakeLists.txt):
##   * add "dynamic_reconfigure" to
##     find_package(catkin REQUIRED COMPONENTS ...)
##   * uncomment the "generate_dynamic_reconfigure_options" section below
##     and list every .cfg file to be processed

## Generate dynamic reconfigure parameters in the 'cfg' folder
# generate_dynamic_reconfigure_options(
# )

###################################
## catkin specific configuration ##
###################################
## The catkin_package macro generates cmake config files for your package
## Declare things to be passed to dependent projects
## INCLUDE_DIRS: uncomment this if your package contains header files
## LIBRARIES: libraries you create in this project that dependent projects also need
## CATKIN_DEPENDS: catkin_packages dependent projects also need
## DEPENDS: system dependencies of this project that dependent projects also need
catkin_package(
#  INCLUDE_DIRS include
#  LIBRARIES ow_faults
#  CATKIN_DEPENDS dynamic_reconfigure roscpp rospy
#  DEPENDS system_lib
  CATKIN_DEPENDS
  owl_msgs
  message_runtime
  std_msgs
)

###########
## Build ##
###########

## Specify additional locations of header files
## Your package locations should be listed before other locations
include_directories(
  include
  ${catkin_INCLUDE_DIRS}
)

## Declare a C++ library
# add_library(${PROJECT_NAME}
#   src/${PROJECT_NAME}/ow_faults.cpp
# )

## Add cmake target dependencies of the library
## as an example, code may need to be generated before libraries
## either from message generation or dynamic reconfigure
# add_dependencies(${PROJECT_NAME} ${${PROJECT_NAME}_EXPORTED_TARGETS} ${catkin_EXPORTED_TARGETS})

## Declare a C++ executable
## With catkin_make all packages are built within a single CMake context
## The recommended prefix ensures that target names across packages don't collide
add_executable(${EXEC_NAME} src/main.cpp src/FaultDetector.cpp)

# make sure configure headers are built before any node using them
add_dependencies(${EXEC_NAME}
  ${${PROJECT_NAME}_EXPORTED_TARGETS}
  ${catkin_EXPORTED_TARGETS}
)

## Rename C++ executable without prefix
## The above recommended prefix causes long target names, the following renames the
## target back to the shorter version for ease of user use
## e.g. "rosrun someones_pkg node" instead of "rosrun someones_pkg someones_pkg_node"
# set_target_properties(${PROJECT_NAME}_node PROPERTIES OUTPUT_NAME node PREFIX "")

## Add cmake target dependencies of the executable
## same as for the library above
# add_dependencies(${PROJECT_NAME}_node ${${PROJECT_NAME}_EXPORTED_TARGETS} ${catkin_EXPORTED_TARGETS})

## Specify libraries to link a library or executable target against
target_link_libraries(${EXEC_NAME}
  ${catkin_LIBRARIES}
)

#############
## Install ##
#############

# all install targets should use catkin DESTINATION variables
# See http://ros.org/doc/api/catkin/html/adv_user_guide/variables.html

## Mark executable scripts (Python etc.) for installation
## in contrast to setup.py, you can choose the destination
# install(PROGRAMS
#   scripts/my_python_script
#   DESTINATION ${CATKIN_PACKAGE_BIN_DESTINATION}
# )

## Mark executables for installation
## See http://docs.ros.org/melodic/api/catkin/html/howto/format1/building_executables.html
# install(TARGETS ${PROJECT_NAME}_node
#   RUNTIME DESTINATION ${CATKIN_PACKAGE_BIN_DESTINATION}
# )

## Mark libraries for installation
## See http://docs.ros.org/melodic/api/catkin/html/howto/format1/building_libraries.html
# install(TARGETS ${PROJECT_NAME}
#   ARCHIVE DESTINATION ${CATKIN_PACKAGE_LIB_DESTINATION}
#   LIBRARY DESTINATION ${CATKIN_PACKAGE_LIB_DESTINATION}
#   RUNTIME DESTINATION ${CATKIN_GLOBAL_BIN_DESTINATION}
# )

## Mark cpp header files for installation
# install(DIRECTORY include/${PROJECT_NAME}/
#   DESTINATION ${CATKIN_PACKAGE_INCLUDE_DESTINATION}
#   FILES_MATCHING PATTERN "*.h"
#   PATTERN ".svn" EXCLUDE
# )

## Mark other files for installation (e.g. launch and bag files, etc.)
# install(FILES
#   # myfile1
#   # myfile2
#   DESTINATION ${CATKIN_PACKAGE_SHARE_DESTINATION}
# )

#############
## Testing ##
#############

## Add gtest based cpp test target and link libraries
# catkin_add_gtest(${PROJECT_NAME}-test test/test_ow_faults.cpp)
# if(TARGET ${PROJECT_NAME}-test)
#   target_link_libraries(${PROJECT_NAME}-test ${PROJECT_NAME})
# endif()

## Add folders to be run by python nosetests
# catkin_add_nosetests(test)<|MERGE_RESOLUTION|>--- conflicted
+++ resolved
@@ -52,11 +52,6 @@
 ## Generate messages in the 'msg' folder
 add_message_files(
   FILES
-<<<<<<< HEAD
-  PTFaults.msg
-=======
-  PowerFaults.msg
->>>>>>> 0be4f8f4
   JointStatesFlag.msg
 )
 
