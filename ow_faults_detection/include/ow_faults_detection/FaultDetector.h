// The Notices and Disclaimers for Ocean Worlds Autonomy Testbed for
// Exploration Research and Simulation can be found in README.md in
// the root directory of this repository.

#ifndef FaultDetector_h
#define FaultDetector_h

#include <bitset>
#include <ctime>
#include <cstdlib>
#include <ros/ros.h>
#include <cstdint>
#include <std_msgs/Float64.h>
#include <std_msgs/Empty.h>
#include <ow_faults_detection/JointStatesFlag.h>
#include "ow_faults_detection/SystemFaults.h"
#include "ow_faults_detection/ArmFaults.h"
#include "ow_faults_detection/PowerFaults.h"
#include "ow_faults_detection/PanTiltFaultsStatus.h"
#include "ow_faults_detection/CamFaults.h"
#include <ow_lander/lander_joints.h>
#include <sensor_msgs/JointState.h>
#include <geometry_msgs/WrenchStamped.h>
#include <control_msgs/JointControllerState.h>
#include <control_msgs/JointTrajectoryControllerState.h>
#include <sensor_msgs/Image.h>

// This class detects system faults and publishes the relevant fault
// information to a series of topics.  Fault topics are prefixed with
// "/faults".
class FaultDetector
{
public:
  FaultDetector(ros::NodeHandle& nh);
  ~FaultDetector(){}
  
  FaultDetector (const FaultDetector&) = delete;
  FaultDetector& operator= (const FaultDetector&) = delete;

  enum class ComponentFaults : uint {
    Hardware = 1, 
    JointLimit = 2,
    TrajectoryGeneration = 2,
    Collision = 3, 
    Estop = 4, 
    PositionLimit = 5, 
    TorqueLimit = 6, 
    VelocityLimit = 7, 
    NoForceData = 8
    };

  //system
  static constexpr std::bitset<10> isSystem{                0b00'0000'0001 };
  static constexpr std::bitset<10> isArmGoalError{          0b00'0000'0010 };
  static constexpr std::bitset<10> isArmExecutionError{     0b00'0000'0100 };
  static constexpr std::bitset<10> isTaskGoalError{         0b00'0000'1000 };
  static constexpr std::bitset<10> isCamGoalError{          0b00'0001'0000 };
  static constexpr std::bitset<10> isCamExecutionError{     0b00'0010'0000 };
  static constexpr std::bitset<10> isPanTiltGoalError{      0b00'0100'0000 };
  static constexpr std::bitset<10> isPanTiltExecutionError{ 0b00'1000'0000 };
  static constexpr std::bitset<10> isLanderExecutionError{  0b01'0000'0000 };
  static constexpr std::bitset<10> isPowerSystemFault{      0b10'0000'0000 };

  //power
  static constexpr std::bitset<3> islowVoltageError{ 0b001 };
  static constexpr std::bitset<3> isCapLossError{    0b010 };
  static constexpr std::bitset<3> isThermalError{    0b100 };

<<<<<<< HEAD
  //pan tilt
  static constexpr std::bitset<2> isPanLockedError{  0b01 };
  static constexpr std::bitset<2> isTiltLockedError{ 0b10 };

  static constexpr float THERMAL_MAX = 50;
=======
  static constexpr float THERMAL_MAX = 70;
>>>>>>> 8f02cc08
  static constexpr float SOC_MIN = 0.1;
  static constexpr float SOC_MAX_DIFF = 0.05;
  
  //arm
  static constexpr float FAULT_ZERO_TELEMETRY = 0.0;

private:
  // COMPONENT FUNCTIONS
  
  // Arm
  void jointStatesFlagCb(const ow_faults_detection::JointStatesFlagConstPtr& msg);
  bool isFlagSet(uint joint, const std::vector<uint8_t>& flags);
  
  // Find an item in an std::vector or other find-able data structure, and
  // return its index. Return -1 if not found.
  template<typename group_t, typename item_t>
  int findPositionInGroup(const group_t& group, const item_t& item);
  
  // Get index from m_joint_index_map. If found, modify out_index and return
  // true. Otherwise, return false.
  bool findJointIndex(const unsigned int joint, unsigned int& out_index);

  // Antenna
  void antPublishFaultMessages();
  
  // Camera
  void camerTriggerCb(const std_msgs::Empty& msg);
  void cameraRawCb(const sensor_msgs::Image& msg);
  void cameraTriggerPublishCb(const ros::TimerEvent& t);

  // Power
  void publishPowerSystemFault();
  void powerSOCListener(const std_msgs::Float64& msg);
  void powerTemperatureListener(const std_msgs::Float64& msg);

  // OWLAT MESSAGE FUNCTIONS AND PUBLISHERS
  void publishSystemFaultsMessage();
  template<typename fault_msg>
  void setFaultsMessageHeader(fault_msg& msg);
  template<typename bitsetFaultsMsg, typename bitmask>
  void setBitsetFaultsMessage(bitsetFaultsMsg& msg, bitmask systemFaultsBitmask);
  template<typename fault_msg>
  void setComponentFaultsMessage(fault_msg& msg, ComponentFaults value);


  // PUBLISHERS AND SUBSCRIBERS
  
  // faults topic publishers
  ros::Publisher m_arm_fault_msg_pub;
  ros::Publisher m_antenna_fault_msg_pub;
  ros::Publisher m_camera_fault_msg_pub;
  ros::Publisher m_power_fault_msg_pub;
  ros::Publisher m_system_fault_msg_pub;

  // Arm and antenna
  ros::Subscriber m_joint_states_sub;

  // Camera
  ros::Timer m_camera_trigger_timer;
  ros::Subscriber m_camera_original_trigger_sub;
  ros::Subscriber m_camera_raw_sub;

  // Power
  ros::Subscriber m_power_soc_sub;
  ros::Subscriber m_power_temperature_sub;

  // VARIABLES
  
  // System 
  std::bitset<10> m_system_faults_bitset{};
  std::vector<unsigned int> m_joint_state_indices;
  
  // Antenna
  bool m_pan_fault;
  bool m_tilt_fault;
  std::bitset<2> m_pan_tilt_faults_bitset{};
  
  // Camera
  ros::Time m_cam_raw_time;
  ros::Time m_cam_trigger_time;
  
  // Power
  float m_last_SOC = std::numeric_limits<float>::quiet_NaN();
  bool m_soc_fault = false;
  bool m_temperature_fault = false;
};

#endif<|MERGE_RESOLUTION|>--- conflicted
+++ resolved
@@ -66,15 +66,11 @@
   static constexpr std::bitset<3> isCapLossError{    0b010 };
   static constexpr std::bitset<3> isThermalError{    0b100 };
 
-<<<<<<< HEAD
   //pan tilt
   static constexpr std::bitset<2> isPanLockedError{  0b01 };
   static constexpr std::bitset<2> isTiltLockedError{ 0b10 };
 
-  static constexpr float THERMAL_MAX = 50;
-=======
   static constexpr float THERMAL_MAX = 70;
->>>>>>> 8f02cc08
   static constexpr float SOC_MIN = 0.1;
   static constexpr float SOC_MAX_DIFF = 0.05;
   
