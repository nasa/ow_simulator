--- conflicted
+++ resolved
@@ -13,13 +13,8 @@
 #include <std_msgs/Float64.h>
 #include <std_msgs/Empty.h>
 #include <ow_faults_detection/JointStatesFlag.h>
-<<<<<<< HEAD
-#include "ow_faults_detection/SystemFaults.h"
+#include <owl_msgs/SystemFaultsStatus.h>
 #include <owl_msgs/ArmFaultsStatus.h>
-=======
-#include <owl_msgs/SystemFaultsStatus.h>
-#include "ow_faults_detection/ArmFaults.h"
->>>>>>> dad2dafc
 #include "ow_faults_detection/PowerFaults.h"
 #include "ow_faults_detection/PTFaults.h"
 #include "ow_faults_detection/CamFaults.h"
@@ -40,32 +35,6 @@
   
   FaultDetector (const FaultDetector&) = delete;
   FaultDetector& operator= (const FaultDetector&) = delete;
-
-<<<<<<< HEAD
-  //system
-  static constexpr std::bitset<10> isSystem{                0b00'0000'0001 };
-  static constexpr std::bitset<10> isArmGoalError{          0b00'0000'0010 };
-  static constexpr std::bitset<10> isArmExecutionError{     0b00'0000'0100 };
-  static constexpr std::bitset<10> isTaskGoalError{         0b00'0000'1000 };
-  static constexpr std::bitset<10> isCamGoalError{          0b00'0001'0000 };
-  static constexpr std::bitset<10> isCamExecutionError{     0b00'0010'0000 };
-  static constexpr std::bitset<10> isPanTiltGoalError{      0b00'0100'0000 };
-  static constexpr std::bitset<10> isPanTiltExecutionError{ 0b00'1000'0000 };
-  static constexpr std::bitset<10> isLanderExecutionError{  0b01'0000'0000 };
-  static constexpr std::bitset<10> isPowerSystemFault{      0b10'0000'0000 };
-=======
-  enum class ComponentFaults : uint {
-    Hardware = 1, 
-    JointLimit = 2,
-    TrajectoryGeneration = 2,
-    Collision = 3, 
-    Estop = 4, 
-    PositionLimit = 5, 
-    TorqueLimit = 6, 
-    VelocityLimit = 7, 
-    NoForceData = 8
-    };
->>>>>>> dad2dafc
 
   //power
   static constexpr std::bitset<3> islowVoltageError{ 0b001 };
@@ -112,14 +81,6 @@
   void publishSystemFaultsMessage();
   template<typename fault_msg>
   void setFaultsMessageHeader(fault_msg& msg);
-<<<<<<< HEAD
-  template<typename bitsetFaultsMsg, typename bitmask>
-  void setBitsetFaultsMessage(bitsetFaultsMsg& msg, bitmask systemFaultsBitmask);
-=======
-  template<typename fault_msg>
-  void setComponentFaultsMessage(fault_msg& msg, ComponentFaults value);
-
->>>>>>> dad2dafc
 
   // PUBLISHERS AND SUBSCRIBERS
   
