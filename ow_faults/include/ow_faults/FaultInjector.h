--- conflicted
+++ resolved
@@ -74,11 +74,7 @@
   void antennaTiltFaultCb(const std_msgs::Float64& msg);
   void publishAntennaeFaults(const std_msgs::Float64& msg, bool encoder, 
                              bool torque, float& m_faultValue, ros::Publisher& m_publisher);
-<<<<<<< HEAD
                              
-=======
-
->>>>>>> 850be4a9
   // publishers and subscribers
 
   // arm faults
@@ -96,13 +92,8 @@
   //antenna 
   ros::Subscriber m_fault_ant_pan_sub;
   ros::Subscriber m_fault_ant_tilt_sub;
-<<<<<<< HEAD
-  ros::Publisher m_fault_ant_pan_remapped_pub;
-  ros::Publisher m_fault_ant_tilt_remapped_pub;
-=======
   ros::Publisher m_ant_pan_remapped_pub;
   ros::Publisher m_ant_tilt_remapped_pub;
->>>>>>> 850be4a9
 
   ////////// vars
   //system
